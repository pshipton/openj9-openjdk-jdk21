--- conflicted
+++ resolved
@@ -25,20 +25,10 @@
  * @test
  * @bug 8050079
  * @summary Compiles a monomorphic call to finalizeObject() on a modified java.lang.Object to test C1 CHA.
-<<<<<<< HEAD
- * @library /testlibrary
- * @modules java.base/jdk.internal.misc
- *          java.management
- *          java.base/jdk.internal
- * @ignore 8132924
- * @compile -XDignore.symbol.file java/lang/Object.java TestMonomorphicObjectCall.java
- * @run main TestMonomorphicObjectCall
-=======
  * @build java.base/java.lang.Object
  * @run main/othervm -XX:+IgnoreUnrecognizedVMOptions -Xcomp -XX:-VerifyDependencies
  *                   -XX:TieredStopAtLevel=1 -XX:CompileOnly=TestMonomorphicObjectCall::callFinalize
  *                   -XX:CompileOnly=java.lang.Object::finalizeObject TestMonomorphicObjectCall
->>>>>>> e74bd822
  */
 public class TestMonomorphicObjectCall {
 
