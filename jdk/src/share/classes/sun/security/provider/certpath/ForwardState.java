--- conflicted
+++ resolved
@@ -75,15 +75,10 @@
     /* Flag indicating if state is initial (path is just starting) */
     private boolean init = true;
 
-<<<<<<< HEAD
-    /* the checker used for revocation status */
-    public CrlRevocationChecker crlChecker;
 
     /* the untrusted certificates checker */
     UntrustedChecker untrustedChecker;
 
-=======
->>>>>>> a6176975
     /* The list of user-defined checkers that support forward checking */
     ArrayList<PKIXCertPathChecker> forwardCheckers;
 
