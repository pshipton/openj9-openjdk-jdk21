--- conflicted
+++ resolved
@@ -468,7 +468,8 @@
         } else {
             if (algName.equals("RC2")) {
                 RC2Crypt rawImpl = (RC2Crypt) cipher.getEmbeddedCipher();
-                spec = new RC2ParameterSpec(rawImpl.getEffectiveKeyBits(), iv);
+                spec = new RC2ParameterSpec
+                    (rawImpl.getEffectiveKeyBits(), iv);
             } else {
                 spec = new IvParameterSpec(iv);
             }
@@ -783,7 +784,8 @@
         len = (len > 0 ? (len - (len % unitBytes)) : 0);
 
         // check output buffer capacity
-        if (output == null || (output.length - outputOffset) < len) {
+        if ((output == null) ||
+            ((output.length - outputOffset) < len)) {
             throw new ShortBufferException("Output buffer must be "
                                            + "(at least) " + len
                                            + " bytes long");
@@ -1019,7 +1021,7 @@
             // copy the result into user-supplied output buffer
             if (internalOutput != null) {
                 System.arraycopy(internalOutput, 0, output, outputOffset, outLen);
-                // decrypt mode. Zero out output data that's not required
+            // decrypt mode. Zero out output data that's not required
                 Arrays.fill(internalOutput, (byte) 0x00);
             }
         }
@@ -1290,7 +1292,29 @@
         cipher.updateAAD(src, offset, len);
     }
 
-<<<<<<< HEAD
+    // This must only be used with GCM.
+    // If some data has been buffered from an update call, operate on the buffer
+    // then run doFinal.
+    int gcmDoFinal(ByteBuffer src, ByteBuffer dst) throws ShortBufferException,
+        IllegalBlockSizeException, BadPaddingException {
+        int estOutSize = getOutputSizeByOperation(src.remaining(), true);
+        if (estOutSize > dst.remaining()) {
+            throw new ShortBufferException("output buffer too small");
+        }
+
+        if (decrypting) {
+            if (buffered > 0) {
+                cipher.decrypt(buffer, 0, buffered, new byte[0], 0);
+            }
+            return cipher.decryptFinal(src, dst);
+        } else {
+            if (buffered > 0) {
+                ((GaloisCounterMode)cipher).encrypt(buffer, 0, buffered);
+            }
+            return cipher.encryptFinal(src, dst);
+        }
+    }
+
     private static String privilegedGetProperty(final String property) {
         return AccessController.doPrivileged(new PrivilegedAction<String>() {
             public String run() {
@@ -1339,28 +1363,6 @@
             if (nativeCryptTrace != null) {
                 System.err.println("CipherCore Load - native crypto library disabled.");
             }
-=======
-    // This must only be used with GCM.
-    // If some data has been buffered from an update call, operate on the buffer
-    // then run doFinal.
-    int gcmDoFinal(ByteBuffer src, ByteBuffer dst) throws ShortBufferException,
-        IllegalBlockSizeException, BadPaddingException {
-        int estOutSize = getOutputSizeByOperation(src.remaining(), true);
-        if (estOutSize > dst.remaining()) {
-            throw new ShortBufferException("output buffer too small");
-        }
-
-        if (decrypting) {
-            if (buffered > 0) {
-                cipher.decrypt(buffer, 0, buffered, new byte[0], 0);
-            }
-            return cipher.decryptFinal(src, dst);
-        } else {
-            if (buffered > 0) {
-                ((GaloisCounterMode)cipher).encrypt(buffer, 0, buffered);
-            }
-            return cipher.encryptFinal(src, dst);
->>>>>>> 149c4955
         }
     }
 }