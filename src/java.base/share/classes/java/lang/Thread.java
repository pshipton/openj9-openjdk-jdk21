/*
 * Copyright (c) 1994, 2022, Oracle and/or its affiliates. All rights reserved.
 * DO NOT ALTER OR REMOVE COPYRIGHT NOTICES OR THIS FILE HEADER.
 *
 * This code is free software; you can redistribute it and/or modify it
 * under the terms of the GNU General Public License version 2 only, as
 * published by the Free Software Foundation.  Oracle designates this
 * particular file as subject to the "Classpath" exception as provided
 * by Oracle in the LICENSE file that accompanied this code.
 *
 * This code is distributed in the hope that it will be useful, but WITHOUT
 * ANY WARRANTY; without even the implied warranty of MERCHANTABILITY or
 * FITNESS FOR A PARTICULAR PURPOSE.  See the GNU General Public License
 * version 2 for more details (a copy is included in the LICENSE file that
 * accompanied this code).
 *
 * You should have received a copy of the GNU General Public License version
 * 2 along with this work; if not, write to the Free Software Foundation,
 * Inc., 51 Franklin St, Fifth Floor, Boston, MA 02110-1301 USA.
 *
 * Please contact Oracle, 500 Oracle Parkway, Redwood Shores, CA 94065 USA
 * or visit www.oracle.com if you need additional information or have any
 * questions.
 */

/*
 * ===========================================================================
 * (c) Copyright IBM Corp. 2021, 2022 All Rights Reserved
 * ===========================================================================
 */

package java.lang;

import java.lang.reflect.Method;
import java.security.AccessController;
import java.security.AccessControlContext;
import java.security.Permission;
import java.security.PrivilegedAction;
import java.security.ProtectionDomain;
import java.time.Duration;
import java.util.Map;
import java.util.HashMap;
<<<<<<< HEAD
import java.util.Properties;
import java.util.concurrent.TimeUnit;
=======
import java.util.concurrent.ThreadFactory;
>>>>>>> 9101466e
import java.util.concurrent.locks.LockSupport;
import jdk.internal.event.ThreadSleepEvent;
import jdk.internal.javac.PreviewFeature;
import jdk.internal.misc.PreviewFeatures;
import jdk.internal.misc.StructureViolationExceptions;
import jdk.internal.misc.TerminatingThreadLocal;
import jdk.internal.misc.Unsafe;
import jdk.internal.misc.VM;
import jdk.internal.reflect.CallerSensitive;
import jdk.internal.reflect.Reflection;
import jdk.internal.vm.Continuation;
import jdk.internal.vm.ExtentLocalContainer;
import jdk.internal.vm.StackableScope;
import jdk.internal.vm.ThreadContainer;
import jdk.internal.vm.annotation.IntrinsicCandidate;
import jdk.internal.vm.annotation.Stable;
import sun.nio.ch.Interruptible;
import sun.security.util.SecurityConstants;
import static java.util.concurrent.TimeUnit.MILLISECONDS;
import static java.util.concurrent.TimeUnit.NANOSECONDS;

/**
 * A <i>thread</i> is a thread of execution in a program. The Java
 * virtual machine allows an application to have multiple threads of
 * execution running concurrently.
 *
 * <p> {@code Thread} defines constructors and a {@link Builder} to create threads
 * that execute {@link Runnable} tasks. {@linkplain  #start() Starting} a thread
 * schedules it to execute concurrently with the thread that caused it to start.
 * The newly started thread invokes the task's {@link Runnable#run() run} method.
 * Thread defines the {@link #join() join} method to wait for a thread to terminate.
 *
 * <p> Threads have a unique {@linkplain #threadId() identifier} and a {@linkplain
 * #getName() name}. The identifier is generated when a {@code Thread} is created
 * and cannot be changed. The thread name can be specified when creating a thread
 * or can be {@linkplain #setName(String) changed} at a later time.
 *
 * <p> Threads support {@link ThreadLocal} variables. These are variables that are
 * local to a thread, meaning a thread can have a copy of a variable that is set to
 * a value that is independent of the value set by other threads. Thread also supports
 * {@link InheritableThreadLocal} variables that are thread local variables that are
 * inherited at Thread creation time from the parent Thread. Thread supports a special
 * inheritable thread local for the thread {@linkplain #getContextClassLoader()
 * context-class-loader}.
 *
 * <h2><a id="platform-threads">Platform threads</a></h2>
 * <p> {@code Thread} supports the creation of <i>platform threads</i> that are
 * typically mapped 1:1 to kernel threads scheduled by the operating system.
 * Platform threads will usually have a large stack and other resources that are
 * maintained by the operating system. Platforms threads are suitable for executing
 * all types of tasks but may be a limited resource.
 *
 * <p> Platform threads get an automatically generated thread name by default.
 *
 * <p> Platform threads are designated <i>daemon</i> or <i>non-daemon</i> threads.
 * When the Java virtual machine starts up, there is usually one non-daemon
 * thread (the thread that typically calls the application's {@code main} method).
 * The Java virtual machine terminates when all started non-daemon threads have
 * terminated. Unstarted non-daemon threads do not prevent the Java virtual machine
 * from terminating. The Java virtual machine can also be terminated by invoking
 * the {@linkplain Runtime#exit(int)} method, in which case it will terminate even
 * if there are non-daemon threads still running.
 *
 * <p> In addition to the daemon status, platform threads have a {@linkplain
 * #getPriority() thread priority} and are members of a {@linkplain ThreadGroup
 * thread group}.
 *
 * <h2><a id="virtual-threads">Virtual threads</a></h2>
 * <p> {@code Thread} also supports the creation of <i>virtual threads</i>.
 * Virtual threads are typically <i>user-mode threads</i> scheduled by the Java
 * runtime rather than the operating system. Virtual threads will typically require
 * few resources and a single Java virtual machine may support millions of virtual
 * threads. Virtual threads are suitable for executing tasks that spend most of
 * the time blocked, often waiting for I/O operations to complete. Virtual threads
 * are not intended for long running CPU intensive operations.
 *
 * <p> Virtual threads typically employ a small set of platform threads used as
 * <em>carrier threads</em>. Locking and I/O operations are examples of operations
 * where a carrier thread may be re-scheduled from one virtual thread to another.
 * Code executing in a virtual thread is not aware of the underlying carrier thread.
 * The {@linkplain Thread#currentThread()} method, used to obtain a reference
 * to the <i>current thread</i>, will always return the {@code Thread} object
 * for the virtual thread.
 *
 * <p> Virtual threads do not have a thread name by default. The {@link #getName()
 * getName} method returns the empty string if a thread name is not set.
 *
 * <p> Virtual threads are daemon threads and so do not prevent the Java virtual
 * machine from terminating. Virtual threads have a fixed {@linkplain #getPriority()
 * thread priority} that cannot be changed.
 *
 * <h2>Creating and starting threads</h2>
 *
 * <p> {@code Thread} defines public constructors for creating platform threads and
 * the {@link #start() start} method to schedule threads to execute. {@code Thread}
 * may be extended for customization and other advanced reasons although most
 * applications should have little need to do this.
 *
 * <p> {@code Thread} defines a {@link Builder} API for creating and starting both
 * platform and virtual threads. The following are examples that use the builder:
 * {@snippet :
 *   Runnable runnable = ...
 *
 *   // Start a daemon thread to run a task
 *   Thread thread = Thread.ofPlatform().daemon().start(runnable);
 *
 *   // Create an unstarted thread with name "duke", its start() method
 *   // must be invoked to schedule it to execute.
 *   Thread thread = Thread.ofPlatform().name("duke").unstarted(runnable);
 *
 *   // A ThreadFactory that creates daemon threads named "worker-0", "worker-1", ...
 *   ThreadFactory factory = Thread.ofPlatform().daemon().name("worker-", 0).factory();
 *
 *   // Start a virtual thread to run a task
 *   Thread thread = Thread.ofVirtual().start(runnable);
 *
 *   // A ThreadFactory that creates virtual threads
 *   ThreadFactory factory = Thread.ofVirtual().factory();
 * }
 *
 * <h2><a id="inheritance">Inheritance when creating threads</a></h2>
 * A {@code Thread} inherits its initial values of {@linkplain InheritableThreadLocal
 * inheritable-thread-local} variables (including the context class loader) from
 * the parent thread values at the time that the child {@code Thread} is created.
 * The 5-param {@linkplain Thread#Thread(ThreadGroup, Runnable, String, long, boolean)
 * constructor} can be used to create a thread that does not inherit its initial
 * values from the constructing thread. When using a {@code Thread.Builder}, the
 * {@link Builder#inheritInheritableThreadLocals(boolean) inheritInheritableThreadLocals}
 * method can be used to select if the initial values are inherited.
 *
 * <p> Platform threads inherit the daemon status, thread priority, and when not
 * provided (or not selected by a security manager), the thread group.
 *
 * <p> Inherited Access Control Context:
 * Creating a platform thread {@linkplain AccessController#getContext() captures} the
 * {@linkplain AccessControlContext caller context} to limit the {@linkplain Permission
 * permissions} of {@linkplain AccessController#doPrivileged(PrivilegedAction) privileged
 * actions} performed by code in the thread. Creating a virtual thread does not capture
 * the caller context; virtual threads have no permissions when executing code that
 * performs privileged actions.
 *
 * <p> Unless otherwise specified, passing a {@code null} argument to a constructor
 * or method in this class will cause a {@link NullPointerException} to be thrown.
 *
 * @implNote
 * In the JDK Reference Implementation, the virtual thread scheduler may be configured
 * with the following system properties:
 * <table class="striped">
 * <caption style="display:none:">System properties</caption>
 *   <thead>
 *   <tr>
 *     <th scope="col">System property</th>
 *     <th scope="col">Description</th>
 *   </tr>
 *   </thead>
 *   <tbody>
 *   <tr>
 *     <th scope="row">
 *       {@systemProperty jdk.virtualThreadScheduler.parallelism}
 *     </th>
 *     <td> The number of platform threads available for scheduling virtual
 *       threads. It defaults to the number of available processors. </td>
 *   </tr>
 *   <tr>
 *     <th scope="row">
 *       {@systemProperty jdk.virtualThreadScheduler.maxPoolSize}
 *     </th>
 *     <td> The maximum number of platform threads available to the scheduler.
 *       It defaults to 256. </td>
 *   </tr>
 *   </tbody>
 * </table>
 *
 * @since   1.0
 */
public class Thread implements Runnable {
<<<<<<< HEAD
    private volatile String name;
    private int priority;

    /* Whether or not the thread is a daemon thread. */
    private boolean daemon = false;

    /* Interrupt state of the thread - read/written directly by JVM */
    private volatile boolean interrupted;

    /* Fields reserved for exclusive use by the JVM */
    private boolean stillborn = false;
=======
    /* Make sure registerNatives is the first thing <clinit> does. */
    private static native void registerNatives();
    static {
        registerNatives();
    }

    /* Reserved for exclusive use by the JVM, maybe move to FieldHolder */
>>>>>>> 9101466e
    private long eetop;

    // thread id
    private final long tid;

    // thread name
    private volatile String name;

<<<<<<< HEAD
    /* The group of this thread */
    ThreadGroup group;
=======
    // interrupt status (read/written by VM)
    volatile boolean interrupted;
>>>>>>> 9101466e

    // context ClassLoader
    private volatile ClassLoader contextClassLoader;

    // inherited AccessControlContext, this could be moved to FieldHolder
    @SuppressWarnings("removal")
    private AccessControlContext inheritedAccessControlContext;

    // Additional fields for platform threads.
    // All fields, except task, are accessed directly by the VM.
    private static class FieldHolder {
        final ThreadGroup group;
        final Runnable task;
        final long stackSize;
        volatile int priority;
        volatile boolean daemon;
        volatile int threadStatus;
        boolean stillborn;

        FieldHolder(ThreadGroup group,
                    Runnable task,
                    long stackSize,
                    int priority,
                    boolean daemon) {
            this.group = group;
            this.task = task;
            this.stackSize = stackSize;
            this.priority = priority;
            if (daemon)
                this.daemon = true;
        }
    }
    private final FieldHolder holder;

    /*
     * ThreadLocal values pertaining to this thread. This map is maintained
     * by the ThreadLocal class. */
    ThreadLocal.ThreadLocalMap threadLocals;

    /*
     * InheritableThreadLocal values pertaining to this thread. This map is
     * maintained by the InheritableThreadLocal class.
     */
    ThreadLocal.ThreadLocalMap inheritableThreadLocals;

    /*
     * Extent locals binding are maintained by the ExtentLocal class.
     */
<<<<<<< HEAD
    private long stackSize;

    /*
     * Thread ID
     */
    private long tid;
=======
    private Object extentLocalBindings;

    static Object extentLocalBindings() {
        return currentThread().extentLocalBindings;
    }
>>>>>>> 9101466e

    static void setExtentLocalBindings(Object bindings) {
        currentThread().extentLocalBindings = bindings;
    }

    /**
     * Inherit the extent-local bindings from the given container.
     * Invoked when starting a thread.
     */
    void inheritExtentLocalBindings(ThreadContainer container) {
        ExtentLocalContainer.BindingsSnapshot snapshot;
        if (container.owner() != null
                && (snapshot = container.extentLocalBindings()) != null) {

            // bindings established for running/calling an operation
            Object bindings = snapshot.extentLocalBindings();
            if (currentThread().extentLocalBindings != bindings) {
                StructureViolationExceptions.throwException("Extent local bindings have changed");
            }

            this.extentLocalBindings = bindings;
        }
    }

    /*
     * Lock object for thread interrupt.
     */
    final Object interruptLock = new Object();

    /**
     * The argument supplied to the current call to
     * java.util.concurrent.locks.LockSupport.park.
     * Set by (private) java.util.concurrent.locks.LockSupport.setBlocker
     * Accessed using java.util.concurrent.locks.LockSupport.getBlocker
     */
    private volatile Object parkBlocker;

    /* The object in which this thread is blocked in an interruptible I/O
     * operation, if any.  The blocker's interrupt method should be invoked
     * after setting this thread's interrupt status.
     */
    volatile Interruptible nioBlocker;

    /* Set the blocker field; invoked via jdk.internal.access.SharedSecrets
     * from java.nio code
     */
    static void blockedOn(Interruptible b) {
        Thread me = Thread.currentThread();
        synchronized (me.interruptLock) {
            me.nioBlocker = b;
        }
    }

    /**
     * The minimum priority that a thread can have.
     */
    public static final int MIN_PRIORITY = 1;

    /**
     * The default priority that is assigned to a thread.
     */
    public static final int NORM_PRIORITY = 5;

    /**
     * The maximum priority that a thread can have.
     */
    public static final int MAX_PRIORITY = 10;

    /*
     * Current inner-most continuation.
     */
    private Continuation cont;

    /**
     * Returns the current continuation.
     */
    Continuation getContinuation() {
        return cont;
    }

    /**
     * Sets the current continuation.
     */
    void setContinuation(Continuation cont) {
        this.cont = cont;
    }

    /**
     * Returns the Thread object for the current platform thread. If the
     * current thread is a virtual thread then this method returns the carrier.
     */
    @IntrinsicCandidate
    static native Thread currentCarrierThread();

    /**
     * Returns the Thread object for the current thread.
     * @return  the current thread
     */
    @IntrinsicCandidate
    public static native Thread currentThread();

    /**
     * Sets the Thread object to be returned by Thread.currentThread().
     */
    @IntrinsicCandidate
    native void setCurrentThread(Thread thread);

    // ExtentLocal support:

    @IntrinsicCandidate
    static native Object[] extentLocalCache();

    @IntrinsicCandidate
    static native void setExtentLocalCache(Object[] cache);

    /**
     * A hint to the scheduler that the current thread is willing to yield
     * its current use of a processor. The scheduler is free to ignore this
     * hint.
     *
     * <p> Yield is a heuristic attempt to improve relative progression
     * between threads that would otherwise over-utilise a CPU. Its use
     * should be combined with detailed profiling and benchmarking to
     * ensure that it actually has the desired effect.
     *
     * <p> It is rarely appropriate to use this method. It may be useful
     * for debugging or testing purposes, where it may help to reproduce
     * bugs due to race conditions. It may also be useful when designing
     * concurrency control constructs such as the ones in the
     * {@link java.util.concurrent.locks} package.
     */
    public static void yield() {
        if (currentThread() instanceof VirtualThread vthread) {
            vthread.tryYield();
        } else {
            yield0();
        }
    }

    private static native void yield0();

    /**
     * Causes the currently executing thread to sleep (temporarily cease
     * execution) for the specified number of milliseconds, subject to
     * the precision and accuracy of system timers and schedulers. The thread
     * does not lose ownership of any monitors.
     *
     * @param  millis
     *         the length of time to sleep in milliseconds
     *
     * @throws  IllegalArgumentException
     *          if the value of {@code millis} is negative
     *
     * @throws  InterruptedException
     *          if any thread has interrupted the current thread. The
     *          <i>interrupted status</i> of the current thread is
     *          cleared when this exception is thrown.
     */
    public static void sleep(long millis) throws InterruptedException {
<<<<<<< HEAD
        sleep(millis, 0);
    }
=======
        if (millis < 0) {
            throw new IllegalArgumentException("timeout value is negative");
        }

        if (currentThread() instanceof VirtualThread vthread) {
            long nanos = MILLISECONDS.toNanos(millis);
            vthread.sleepNanos(nanos);
            return;
        }

        if (ThreadSleepEvent.isTurnedOn()) {
            ThreadSleepEvent event = new ThreadSleepEvent();
            try {
                event.time = MILLISECONDS.toNanos(millis);
                event.begin();
                sleep0(millis);
            } finally {
                event.commit();
            }
        } else {
            sleep0(millis);
        }
    }

    private static native void sleep0(long millis) throws InterruptedException;
>>>>>>> 9101466e

    /**
     * Causes the currently executing thread to sleep (temporarily cease
     * execution) for the specified number of milliseconds plus the specified
     * number of nanoseconds, subject to the precision and accuracy of system
     * timers and schedulers. The thread does not lose ownership of any
     * monitors.
     *
     * @param  millis
     *         the length of time to sleep in milliseconds
     *
     * @param  nanos
     *         {@code 0-999999} additional nanoseconds to sleep
     *
     * @throws  IllegalArgumentException
     *          if the value of {@code millis} is negative, or the value of
     *          {@code nanos} is not in the range {@code 0-999999}
     *
     * @throws  InterruptedException
     *          if any thread has interrupted the current thread. The
     *          <i>interrupted status</i> of the current thread is
     *          cleared when this exception is thrown.
     */
<<<<<<< HEAD
    public static native void sleep(long millis, int nanos) throws InterruptedException;
=======
    public static void sleep(long millis, int nanos) throws InterruptedException {
        if (millis < 0) {
            throw new IllegalArgumentException("timeout value is negative");
        }

        if (nanos < 0 || nanos > 999999) {
            throw new IllegalArgumentException("nanosecond timeout value out of range");
        }

        if (currentThread() instanceof VirtualThread vthread) {
            // total sleep time, in nanoseconds
            long totalNanos = MILLISECONDS.toNanos(millis);
            totalNanos += Math.min(Long.MAX_VALUE - totalNanos, nanos);
            vthread.sleepNanos(totalNanos);
            return;
        }

        if (nanos > 0 && millis < Long.MAX_VALUE) {
            millis++;
        }
        sleep(millis);
    }

    /**
     * Causes the currently executing thread to sleep (temporarily cease
     * execution) for the specified duration, subject to the precision and
     * accuracy of system timers and schedulers. This method is a no-op if
     * the duration is {@linkplain Duration#isNegative() negative}.
     *
     * @param  duration
     *         the duration to sleep
     *
     * @throws  InterruptedException
     *          if the current thread is interrupted while sleeping. The
     *          <i>interrupted status</i> of the current thread is
     *          cleared when this exception is thrown.
     *
     * @since 19
     */
    public static void sleep(Duration duration) throws InterruptedException {
        long nanos = NANOSECONDS.convert(duration);  // MAX_VALUE if > 292 years
        if (nanos < 0)
            return;

        if (currentThread() instanceof VirtualThread vthread) {
            vthread.sleepNanos(nanos);
            return;
        }

        // convert to milliseconds
        long millis = MILLISECONDS.convert(nanos, NANOSECONDS);
        if (nanos > NANOSECONDS.convert(millis, MILLISECONDS)) {
            millis += 1L;
        }
        sleep(millis);
    }
>>>>>>> 9101466e

    /**
     * Indicates that the caller is momentarily unable to progress, until the
     * occurrence of one or more actions on the part of other activities. By
     * invoking this method within each iteration of a spin-wait loop construct,
     * the calling thread indicates to the runtime that it is busy-waiting.
     * The runtime may take action to improve the performance of invoking
     * spin-wait loop constructions.
     *
     * @apiNote
     * As an example consider a method in a class that spins in a loop until
     * some flag is set outside of that method. A call to the {@code onSpinWait}
     * method should be placed inside the spin loop.
     * {@snippet :
     *     class EventHandler {
     *         volatile boolean eventNotificationNotReceived;
     *         void waitForEventAndHandleIt() {
     *             while ( eventNotificationNotReceived ) {
     *                 Thread.onSpinWait();
     *             }
     *             readAndProcessEvent();
     *         }
     *
     *         void readAndProcessEvent() {
     *             // Read event from some source and process it
     *              . . .
     *         }
     *     }
     * }
     * <p>
     * The code above would remain correct even if the {@code onSpinWait}
     * method was not called at all. However on some architectures the Java
     * Virtual Machine may issue the processor instructions to address such
     * code patterns in a more beneficial way.
     *
     * @since 9
     */
    @IntrinsicCandidate
    public static void onSpinWait() {}

    /**
     * Characteristic value signifying that the thread cannot set values for its
     * copy of {@link ThreadLocal thread-locals}.
     * See Thread initialization.
     */
    static final int NO_THREAD_LOCALS = 1 << 1;

    /**
     * Characteristic value signifying that initial values for {@link
     * InheritableThreadLocal inheritable-thread-locals} are not inherited from
     * the constructing thread.
     * See Thread initialization.
     */
    static final int NO_INHERIT_THREAD_LOCALS = 1 << 2;

    /**
     * Helper class to generate thread identifiers. The identifiers start at
     * 2 as this class cannot be used during early startup to generate the
     * identifier for the primordial thread. The counter is off-heap and
     * shared with the VM to allow it assign thread identifiers to non-Java
     * threads.
     * See Thread initialization.
     */
    private static class ThreadIdentifiers {
        private static final Unsafe U;
        private static final long NEXT_TID_OFFSET;
        static {
            U = Unsafe.getUnsafe();
            NEXT_TID_OFFSET = Thread.getNextThreadIdOffset();
        }
        static long next() {
            return U.getAndAddLong(null, NEXT_TID_OFFSET, 1);
        }
    }

    /**
     * Returns the context class loader to inherit from the parent thread.
     * See Thread initialization.
     */
    private static ClassLoader contextClassLoader(Thread parent) {
        @SuppressWarnings("removal")
        SecurityManager sm = System.getSecurityManager();
        if (sm == null || isCCLOverridden(parent.getClass())) {
            return parent.getContextClassLoader();
        } else {
            // skip call to getContextClassLoader
            ClassLoader cl = parent.contextClassLoader;
            return (isSupportedClassLoader(cl)) ? cl : ClassLoader.getSystemClassLoader();
        }
    }

    /**
     * Initializes a platform Thread.
     *
     * @param g the Thread group, can be null
     * @param name the name of the new Thread
     * @param characteristics thread characteristics
     * @param task the object whose run() method gets called
     * @param stackSize the desired stack size for the new thread, or
     *        zero to indicate that this parameter is to be ignored.
     * @param acc the AccessControlContext to inherit, or
     *        AccessController.getContext() if null
     */
    @SuppressWarnings("removal")
    Thread(ThreadGroup g, String name, int characteristics, Runnable task,
           long stackSize, AccessControlContext acc) {
        if (name == null) {
            throw new InternalError("name cannot be null");
        }

        Thread parent = currentThread();
        boolean attached = (parent == this);   // primordial or JNI attached
        if (attached && g == null) {
            throw new InternalError("group cannot be null when attaching");
        }

        SecurityManager security = System.getSecurityManager();
        if (g == null) {
            // the security manager can choose the thread group
            if (security != null) {
                g = security.getThreadGroup();
            }

            // default to current thread's group
            if (g == null) {
                g = parent.getThreadGroup();
            }
        }

<<<<<<< HEAD
        initialize(false, g, parent, acc, inheritThreadLocals);

        this.daemon = parent.isDaemon();
        this.priority = parent.getPriority();
        this.target = target;
        setPriority(priority);
        /* Stash the specified stack size in case the VM cares */
        this.stackSize = stackSize;
=======
        // permission checks when creating a child Thread
        if (!attached && security != null) {
            security.checkAccess(g);
            if (isCCLOverridden(getClass())) {
                security.checkPermission(SecurityConstants.SUBCLASS_IMPLEMENTATION_PERMISSION);
            }
        }

        if (attached && VM.initLevel() < 1) {
            this.tid = 1;  // primordial thread
        } else {
            this.tid = ThreadIdentifiers.next();
        }
        this.name = name;
        if (acc != null) {
            this.inheritedAccessControlContext = acc;
        } else {
            this.inheritedAccessControlContext = AccessController.getContext();
        }

        // thread locals
        if (!attached) {
            if ((characteristics & NO_THREAD_LOCALS) != 0) {
                this.threadLocals = ThreadLocal.ThreadLocalMap.NOT_SUPPORTED;
                this.inheritableThreadLocals = ThreadLocal.ThreadLocalMap.NOT_SUPPORTED;
                this.contextClassLoader = Constants.NOT_SUPPORTED_CLASSLOADER;
            } else if ((characteristics & NO_INHERIT_THREAD_LOCALS) == 0) {
                ThreadLocal.ThreadLocalMap parentMap = parent.inheritableThreadLocals;
                if (parentMap != null
                        && parentMap != ThreadLocal.ThreadLocalMap.NOT_SUPPORTED
                        && parentMap.size() > 0) {
                    this.inheritableThreadLocals = ThreadLocal.createInheritedMap(parentMap);
                }
                ClassLoader parentLoader = contextClassLoader(parent);
                if (VM.isBooted() && !isSupportedClassLoader(parentLoader)) {
                    // parent does not support thread locals so no CCL to inherit
                    this.contextClassLoader = ClassLoader.getSystemClassLoader();
                } else {
                    this.contextClassLoader = parentLoader;
                }
            } else if (VM.isBooted()) {
                // default CCL to the system class loader when not inheriting
                this.contextClassLoader = ClassLoader.getSystemClassLoader();
            }
        }

        int priority;
        boolean daemon;
        if (attached) {
            // primordial or attached thread
            priority = NORM_PRIORITY;
            daemon = false;
        } else {
            priority = Math.min(parent.getPriority(), g.getMaxPriority());
            daemon = parent.isDaemon();
        }
        this.holder = new FieldHolder(g, task, stackSize, priority, daemon);
    }

    /**
     * Initializes a virtual Thread.
     *
     * @param name thread name, can be null
     * @param characteristics thread characteristics
     */
    Thread(String name, int characteristics) {
        this.tid = ThreadIdentifiers.next();
        this.name = (name != null) ? name : "";
        this.inheritedAccessControlContext = Constants.NO_PERMISSIONS_ACC;

        // thread locals
        if ((characteristics & NO_THREAD_LOCALS) != 0) {
            this.threadLocals = ThreadLocal.ThreadLocalMap.NOT_SUPPORTED;
            this.inheritableThreadLocals = ThreadLocal.ThreadLocalMap.NOT_SUPPORTED;
            this.contextClassLoader = Constants.NOT_SUPPORTED_CLASSLOADER;
        } else if ((characteristics & NO_INHERIT_THREAD_LOCALS) == 0) {
            Thread parent = currentThread();
            ThreadLocal.ThreadLocalMap parentMap = parent.inheritableThreadLocals;
            if (parentMap != null
                    && parentMap != ThreadLocal.ThreadLocalMap.NOT_SUPPORTED
                    && parentMap.size() > 0) {
                this.inheritableThreadLocals = ThreadLocal.createInheritedMap(parentMap);
            }
            ClassLoader parentLoader = contextClassLoader(parent);
            if (isSupportedClassLoader(parentLoader)) {
                this.contextClassLoader = parentLoader;
            } else {
                // parent does not support thread locals so no CCL to inherit
                this.contextClassLoader = ClassLoader.getSystemClassLoader();
            }
        } else {
            // default CCL to the system class loader when not inheriting
            this.contextClassLoader = ClassLoader.getSystemClassLoader();
        }

        // no additional fields
        this.holder = null;
    }

    /**
     * Returns a builder for creating a platform {@code Thread} or {@code ThreadFactory}
     * that creates platform threads.
     *
     * <p> <a id="ofplatform-security"><b>Interaction with security manager when
     * creating platform threads</b></a>
     * <p> Creating a platform thread when there is a security manager set will
     * invoke the security manager's {@link SecurityManager#checkAccess(ThreadGroup)
     * checkAccess(ThreadGroup)} method with the thread's thread group.
     * If the thread group has not been set with the {@link
     * Builder.OfPlatform#group(ThreadGroup) OfPlatform.group} method then the
     * security manager's {@link SecurityManager#getThreadGroup() getThreadGroup}
     * method will be invoked first to select the thread group. If the security
     * manager {@code getThreadGroup} method returns {@code null} then the thread
     * group of the constructing thread is used.
     *
     * @apiNote The following are examples using the builder:
     * {@snippet :
     *   // Start a daemon thread to run a task
     *   Thread thread = Thread.ofPlatform().daemon().start(runnable);
     *
     *   // Create an unstarted thread with name "duke", its start() method
     *   // must be invoked to schedule it to execute.
     *   Thread thread = Thread.ofPlatform().name("duke").unstarted(runnable);
     *
     *   // A ThreadFactory that creates daemon threads named "worker-0", "worker-1", ...
     *   ThreadFactory factory = Thread.ofPlatform().daemon().name("worker-", 0).factory();
     * }
     *
     * @return A builder for creating {@code Thread} or {@code ThreadFactory} objects.
     * @since 19
     */
    @PreviewFeature(feature = PreviewFeature.Feature.VIRTUAL_THREADS)
    public static Builder.OfPlatform ofPlatform() {
        return new ThreadBuilders.PlatformThreadBuilder();
    }

    /**
     * Returns a builder for creating a virtual {@code Thread} or {@code ThreadFactory}
     * that creates virtual threads.
     *
     * @apiNote The following are examples using the builder:
     * {@snippet :
     *   // Start a virtual thread to run a task.
     *   Thread thread = Thread.ofVirtual().start(runnable);
     *
     *   // A ThreadFactory that creates virtual threads
     *   ThreadFactory factory = Thread.ofVirtual().factory();
     * }
     *
     * @return A builder for creating {@code Thread} or {@code ThreadFactory} objects.
     * @throws UnsupportedOperationException if preview features are not enabled
     * @since 19
     */
    @PreviewFeature(feature = PreviewFeature.Feature.VIRTUAL_THREADS)
    public static Builder.OfVirtual ofVirtual() {
        PreviewFeatures.ensureEnabled();
        return new ThreadBuilders.VirtualThreadBuilder();
    }

    /**
     * A builder for {@link Thread} and {@link ThreadFactory} objects.
     *
     * <p> {@code Builder} defines methods to set {@code Thread} properties such
     * as the thread {@link #name(String) name}. This includes properties that would
     * otherwise be <a href="Thread.html#inheritance">inherited</a>. Once set, a
     * {@code Thread} or {@code ThreadFactory} is created with the following methods:
     *
     * <ul>
     *     <li> The {@linkplain #unstarted(Runnable) unstarted} method creates a new
     *          <em>unstarted</em> {@code Thread} to run a task. The {@code Thread}'s
     *          {@link Thread#start() start} method must be invoked to schedule the
     *          thread to execute.
     *     <li> The {@linkplain #start(Runnable) start} method creates a new {@code
     *          Thread} to run a task and schedules the thread to execute.
     *     <li> The {@linkplain #factory() factory} method creates a {@code ThreadFactory}.
     * </ul>
     *
     * <p> A {@code Thread.Builder} is not thread safe. The {@code ThreadFactory}
     * returned by the builder's {@code factory()} method is thread safe.
     *
     * <p> Unless otherwise specified, passing a null argument to a method in
     * this interface causes a {@code NullPointerException} to be thrown.
     *
     * @see Thread#ofPlatform()
     * @see Thread#ofVirtual()
     * @since 19
     */
    @PreviewFeature(feature = PreviewFeature.Feature.VIRTUAL_THREADS)
    public sealed interface Builder
            permits Builder.OfPlatform,
                    Builder.OfVirtual,
                    ThreadBuilders.BaseThreadBuilder {


        /**
         * Sets the thread name.
         * @param name thread name
         * @return this builder
         */
        Builder name(String name);

        /**
         * Sets the thread name to be the concatenation of a string prefix and
         * the string representation of a counter value. The counter's initial
         * value is {@code start}. It is incremented after a {@code Thread} is
         * created with this builder so that the next thread is named with
         * the new counter value. A {@code ThreadFactory} created with this
         * builder is seeded with the current value of the counter. The {@code
         * ThreadFactory} increments its copy of the counter after {@link
         * ThreadFactory#newThread(Runnable) newThread} is used to create a
         * {@code Thread}.
         *
         * @apiNote
         * The following example creates a builder that is invoked twice to start
         * two threads named "{@code worker-0}" and "{@code worker-1}".
         * {@snippet :
         *   Thread.Builder builder = Thread.ofPlatform().name("worker-", 0);
         *   Thread t1 = builder.start(task1);   // name "worker-0"
         *   Thread t2 = builder.start(task2);   // name "worker-1"
         * }
         *
         * @param prefix thread name prefix
         * @param start the starting value of the counter
         * @return this builder
         * @throws IllegalArgumentException if start is negative
         */
        Builder name(String prefix, long start);

        /**
         * Sets whether the thread is allowed to set values for its copy of {@linkplain
         * ThreadLocal thread-local} variables. The default is to allow. If not allowed,
         * then any attempt by the thread to set a value for a thread-local with the
         * {@link ThreadLocal#set(Object)} method throws {@code
         * UnsupportedOperationException}. Any attempt to set the thread's context
         * class loader with {@link Thread#setContextClassLoader(ClassLoader)
         * setContextClassLoader} also throws. The {@link ThreadLocal#get()} method
         * always returns the {@linkplain ThreadLocal#initialValue() initial-value}
         * when thread locals are not allowed.
         *
         * @apiNote This method is intended for cases where there are a large number of
         * threads and where potentially unbounded memory usage due to thread locals is
         * a concern. Disallowing a thread to set its copy of thread-local variables
         * creates the potential for exceptions at run-time so great care is required
         * when the thread is used to invoke arbitrary code.
         *
         * @param allow {@code true} to allow, {@code false} to disallow
         * @return this builder
         */
        Builder allowSetThreadLocals(boolean allow);

        /**
         * Sets whether the thread inherits the initial values of {@linkplain
         * InheritableThreadLocal inheritable-thread-local} variables from the
         * constructing thread. The default is to inherit.
         *
         * <p> The initial values of {@code InheritableThreadLocal}s are never inherited
         * when {@link #allowSetThreadLocals(boolean)} is used to disallow the thread
         * to have its own copy of thread-local variables.
         *
         * @param inherit {@code true} to inherit, {@code false} to not inherit
         * @return this builder
         */
        Builder inheritInheritableThreadLocals(boolean inherit);

        /**
         * Sets the uncaught exception handler.
         * @param ueh uncaught exception handler
         * @return this builder
         */
        Builder uncaughtExceptionHandler(UncaughtExceptionHandler ueh);

        /**
         * Creates a new {@code Thread} from the current state of the builder to
         * run the given task. The {@code Thread}'s {@link Thread#start() start}
         * method must be invoked to schedule the thread to execute.
         *
         * @param task the object to run when the thread executes
         * @return a new unstarted Thread
         * @throws SecurityException if denied by the security manager
         *         (See <a href="Thread.html#ofplatform-security">Interaction with
         *         security manager when creating platform threads</a>)
         *
         * @see <a href="Thread.html#inheritance">Inheritance when creating threads</a>
         */
        Thread unstarted(Runnable task);

        /**
         * Creates a new {@code Thread} from the current state of the builder and
         * schedules it to execute.
         *
         * @param task the object to run when the thread executes
         * @return a new started Thread
         * @throws SecurityException if denied by the security manager
         *         (See <a href="Thread.html#ofplatform-security">Interaction with
         *         security manager when creating platform threads</a>)
         *
         * @see <a href="Thread.html#inheritance">Inheritance when creating threads</a>
         */
        Thread start(Runnable task);

        /**
         * Returns a {@code ThreadFactory} to create threads from the current
         * state of the builder. The returned thread factory is safe for use by
         * multiple concurrent threads.
         *
         * @return a thread factory to create threads
         */
        ThreadFactory factory();

        /**
         * A builder for creating a platform {@link Thread} or {@link ThreadFactory}
         * that creates platform threads.
         *
         * <p> Unless otherwise specified, passing a null argument to a method in
         * this interface causes a {@code NullPointerException} to be thrown.
         *
         * @see Thread#ofPlatform()
         * @since 19
         */
        @PreviewFeature(feature = PreviewFeature.Feature.VIRTUAL_THREADS)
        sealed interface OfPlatform extends Builder
                permits ThreadBuilders.PlatformThreadBuilder {

            @Override OfPlatform name(String name);

            /**
             * @throws IllegalArgumentException {@inheritDoc}
             */
            @Override OfPlatform name(String prefix, long start);

            @Override OfPlatform allowSetThreadLocals(boolean allow);
            @Override OfPlatform inheritInheritableThreadLocals(boolean inherit);
            @Override OfPlatform uncaughtExceptionHandler(UncaughtExceptionHandler ueh);

            /**
             * Sets the thread group.
             * @param group the thread group
             * @return this builder
             */
            OfPlatform group(ThreadGroup group);

            /**
             * Sets the daemon status.
             * @param on {@code true} to create daemon threads
             * @return this builder
             */
            OfPlatform daemon(boolean on);

            /**
             * Sets the daemon status to {@code true}.
             * @implSpec The default implementation invokes {@linkplain #daemon(boolean)} with
             * a value of {@code true}.
             * @return this builder
             */
            default OfPlatform daemon() {
                return daemon(true);
            }

            /**
             * Sets the thread priority.
             * @param priority priority
             * @return this builder
             * @throws IllegalArgumentException if the priority is less than
             *        {@link Thread#MIN_PRIORITY} or greater than {@link Thread#MAX_PRIORITY}
             */
            OfPlatform priority(int priority);

            /**
             * Sets the desired stack size.
             *
             * <p> The stack size is the approximate number of bytes of address space
             * that the Java virtual machine is to allocate for the thread's stack. The
             * effect is highly platform dependent and the Java virtual machine is free
             * to treat the {@code stackSize} parameter as a "suggestion". If the value
             * is unreasonably low for the platform then a platform specific minimum
             * may be used. If the value is unreasonably high then a platform specific
             * maximum may be used. A value of zero is always ignored.
             *
             * @param stackSize the desired stack size
             * @return this builder
             * @throws IllegalArgumentException if the stack size is negative
             */
            OfPlatform stackSize(long stackSize);
        }

        /**
         * A builder for creating a virtual {@link Thread} or {@link ThreadFactory}
         * that creates virtual threads.
         *
         * <p> Unless otherwise specified, passing a null argument to a method in
         * this interface causes a {@code NullPointerException} to be thrown.
         *
         * @see Thread#ofVirtual()
         * @since 19
         */
        @PreviewFeature(feature = PreviewFeature.Feature.VIRTUAL_THREADS)
        sealed interface OfVirtual extends Builder
                permits ThreadBuilders.VirtualThreadBuilder {

            @Override OfVirtual name(String name);

            /**
             * @throws IllegalArgumentException {@inheritDoc}
             */
            @Override OfVirtual name(String prefix, long start);

            @Override OfVirtual allowSetThreadLocals(boolean allow);
            @Override OfVirtual inheritInheritableThreadLocals(boolean inherit);
            @Override OfVirtual uncaughtExceptionHandler(UncaughtExceptionHandler ueh);
        }
>>>>>>> 9101466e
    }

    /**
     * Throws CloneNotSupportedException as a Thread can not be meaningfully
     * cloned. Construct a new Thread instead.
     *
     * @throws  CloneNotSupportedException
     *          always
     */
    @Override
    protected Object clone() throws CloneNotSupportedException {
        throw new CloneNotSupportedException();
    }

    /**
     * Helper class for auto-numbering platform threads. The numbers start at
     * 0 and are separate from the thread identifier for historical reasons.
     */
    private static class ThreadNumbering {
        private static final Unsafe U;
        private static final long NEXT;
        static {
            U = Unsafe.getUnsafe();
            NEXT = U.objectFieldOffset(ThreadNumbering.class, "next");
        }
        private static volatile int next;
        static int next() {
            return U.getAndAddInt(ThreadNumbering.class, NEXT, 1);
        }
    }

    /**
     * Generates a thread name of the form {@code Thread-<n>}.
     */
    static String genThreadName() {
        return "Thread-" + ThreadNumbering.next();
    }

    /**
     * Throws NullPointerException if the name is null. Avoids use of
     * Objects.requireNonNull in early startup.
     */
    private static String checkName(String name) {
        if (name == null)
            throw new NullPointerException("'name' is null");
        return name;
    }

    /**
     * Initializes a new platform {@code Thread}. This constructor has the same
     * effect as {@linkplain #Thread(ThreadGroup,Runnable,String) Thread}
     * {@code (null, null, gname)}, where {@code gname} is a newly generated
     * name. Automatically generated names are of the form
     * {@code "Thread-"+}<i>n</i>, where <i>n</i> is an integer.
     *
     * <p> This constructor is only useful when extending {@code Thread} to
     * override the {@link #run()} method.
     *
     * @see <a href="#inheritance">Inheritance when creating threads</a>
     */
    public Thread() {
        this(null, genThreadName(), 0, null, 0, null);
    }

    /**
     * Initializes a new platform {@code Thread}. This constructor has the same
     * effect as {@linkplain #Thread(ThreadGroup,Runnable,String) Thread}
     * {@code (null, task, gname)}, where {@code gname} is a newly generated
     * name. Automatically generated names are of the form
     * {@code "Thread-"+}<i>n</i>, where <i>n</i> is an integer.
     *
     * <p> For a non-null task, invoking this constructor directly is equivalent to:
     * <pre>{@code Thread.ofPlatform().unstarted(task); }</pre>
     *
     * @param  task
     *         the object whose {@code run} method is invoked when this thread
     *         is started. If {@code null}, this classes {@code run} method does
     *         nothing.
     *
     * @see <a href="#inheritance">Inheritance when creating threads</a>
     */
    public Thread(Runnable task) {
        this(null, genThreadName(), 0, task, 0, null);
    }

    /**
     * Creates a new Thread that inherits the given AccessControlContext
     * but thread-local variables are not inherited.
     * This is not a public constructor.
     */
    Thread(Runnable task, @SuppressWarnings("removal") AccessControlContext acc) {
        this(null, genThreadName(), 0, task, 0, acc);
    }

    /**
     * Initializes a new platform {@code Thread}. This constructor has the same
     * effect as {@linkplain #Thread(ThreadGroup,Runnable,String) Thread}
     * {@code (group, task, gname)}, where {@code gname} is a newly generated
     * name. Automatically generated names are of the form
     * {@code "Thread-"+}<i>n</i>, where <i>n</i> is an integer.
     *
     * <p> For a non-null group and task, invoking this constructor directly is
     * equivalent to:
     * <pre>{@code Thread.ofPlatform().group(group).unstarted(task); }</pre>
     *
     * @param  group
     *         the thread group. If {@code null} and there is a security
     *         manager, the group is determined by {@linkplain
     *         SecurityManager#getThreadGroup SecurityManager.getThreadGroup()}.
     *         If there is not a security manager or {@code
     *         SecurityManager.getThreadGroup()} returns {@code null}, the group
     *         is set to the current thread's thread group.
     *
     * @param  task
     *         the object whose {@code run} method is invoked when this thread
     *         is started. If {@code null}, this thread's run method is invoked.
     *
     * @throws  SecurityException
     *          if the current thread cannot create a thread in the specified
     *          thread group
     *
     * @see <a href="#inheritance">Inheritance when creating threads</a>
     */
    public Thread(ThreadGroup group, Runnable task) {
        this(group, genThreadName(), 0, task, 0, null);
    }

    /**
     * Initializes a new platform {@code Thread}. This constructor has the same
     * effect as {@linkplain #Thread(ThreadGroup,Runnable,String) Thread}
     * {@code (null, null, name)}.
     *
     * <p> This constructor is only useful when extending {@code Thread} to
     * override the {@link #run()} method.
     *
     * @param   name
     *          the name of the new thread
     *
     * @see <a href="#inheritance">Inheritance when creating threads</a>
     */
    public Thread(String name) {
        this(null, checkName(name), 0, null, 0, null);
    }

    /**
     * Initializes a new platform {@code Thread}. This constructor has the same
     * effect as {@linkplain #Thread(ThreadGroup,Runnable,String) Thread}
     * {@code (group, null, name)}.
     *
     * <p> This constructor is only useful when extending {@code Thread} to
     * override the {@link #run()} method.
     *
     * @param  group
     *         the thread group. If {@code null} and there is a security
     *         manager, the group is determined by {@linkplain
     *         SecurityManager#getThreadGroup SecurityManager.getThreadGroup()}.
     *         If there is not a security manager or {@code
     *         SecurityManager.getThreadGroup()} returns {@code null}, the group
     *         is set to the current thread's thread group.
     *
     * @param  name
     *         the name of the new thread
     *
     * @throws  SecurityException
     *          if the current thread cannot create a thread in the specified
     *          thread group
     *
     * @see <a href="#inheritance">Inheritance when creating threads</a>
     */
    public Thread(ThreadGroup group, String name) {
        this(group, checkName(name), 0, null, 0, null);
    }

    /**
     * Initializes a new platform {@code Thread}. This constructor has the same
     * effect as {@linkplain #Thread(ThreadGroup,Runnable,String) Thread}
     * {@code (null, task, name)}.
     *
     * <p> For a non-null task and name, invoking this constructor directly is
     * equivalent to:
     * <pre>{@code Thread.ofPlatform().name(name).unstarted(task); }</pre>
     *
     * @param  task
     *         the object whose {@code run} method is invoked when this thread
     *         is started. If {@code null}, this thread's run method is invoked.
     *
     * @param  name
     *         the name of the new thread
     *
     * @see <a href="#inheritance">Inheritance when creating threads</a>
     */
    public Thread(Runnable task, String name) {
        this(null, checkName(name), 0, task, 0, null);
    }

    /**
     * Initializes a new platform {@code Thread} so that it has {@code task}
     * as its run object, has the specified {@code name} as its name,
     * and belongs to the thread group referred to by {@code group}.
     *
     * <p>If there is a security manager, its
     * {@link SecurityManager#checkAccess(ThreadGroup) checkAccess}
     * method is invoked with the ThreadGroup as its argument.
     *
     * <p>In addition, its {@code checkPermission} method is invoked with
     * the {@code RuntimePermission("enableContextClassLoaderOverride")}
     * permission when invoked directly or indirectly by the constructor
     * of a subclass which overrides the {@code getContextClassLoader}
     * or {@code setContextClassLoader} methods.
     *
     * <p>The priority of the newly created thread is the smaller of
     * priority of the thread creating it and the maximum permitted
     * priority of the thread group. The method {@linkplain #setPriority
     * setPriority} may be used to change the priority to a new value.
     *
     * <p>The newly created thread is initially marked as being a daemon
     * thread if and only if the thread creating it is currently marked
     * as a daemon thread. The method {@linkplain #setDaemon setDaemon}
     * may be used to change whether or not a thread is a daemon.
     *
     * <p>For a non-null group, task, and name, invoking this constructor directly
     * is equivalent to:
     * <pre>{@code Thread.ofPlatform().group(group).name(name).unstarted(task); }</pre>
     *
     * @param  group
     *         the thread group. If {@code null} and there is a security
     *         manager, the group is determined by {@linkplain
     *         SecurityManager#getThreadGroup SecurityManager.getThreadGroup()}.
     *         If there is not a security manager or {@code
     *         SecurityManager.getThreadGroup()} returns {@code null}, the group
     *         is set to the current thread's thread group.
     *
     * @param  task
     *         the object whose {@code run} method is invoked when this thread
     *         is started. If {@code null}, this thread's run method is invoked.
     *
     * @param  name
     *         the name of the new thread
     *
     * @throws  SecurityException
     *          if the current thread cannot create a thread in the specified
     *          thread group or cannot override the context class loader methods.
     *
     * @see <a href="#inheritance">Inheritance when creating threads</a>
     */
    public Thread(ThreadGroup group, Runnable task, String name) {
        this(group, checkName(name), 0, task, 0, null);
    }

    /**
     * Initializes a new platform {@code Thread} so that it has {@code task}
     * as its run object, has the specified {@code name} as its name,
     * and belongs to the thread group referred to by {@code group}, and has
     * the specified <i>stack size</i>.
     *
     * <p>This constructor is identical to {@link
     * #Thread(ThreadGroup,Runnable,String)} with the exception of the fact
     * that it allows the thread stack size to be specified.  The stack size
     * is the approximate number of bytes of address space that the virtual
     * machine is to allocate for this thread's stack.  <b>The effect of the
     * {@code stackSize} parameter, if any, is highly platform dependent.</b>
     *
     * <p>On some platforms, specifying a higher value for the
     * {@code stackSize} parameter may allow a thread to achieve greater
     * recursion depth before throwing a {@link StackOverflowError}.
     * Similarly, specifying a lower value may allow a greater number of
     * threads to exist concurrently without throwing an {@link
     * OutOfMemoryError} (or other internal error).  The details of
     * the relationship between the value of the {@code stackSize} parameter
     * and the maximum recursion depth and concurrency level are
     * platform-dependent.  <b>On some platforms, the value of the
     * {@code stackSize} parameter may have no effect whatsoever.</b>
     *
     * <p>The virtual machine is free to treat the {@code stackSize}
     * parameter as a suggestion.  If the specified value is unreasonably low
     * for the platform, the virtual machine may instead use some
     * platform-specific minimum value; if the specified value is unreasonably
     * high, the virtual machine may instead use some platform-specific
     * maximum.  Likewise, the virtual machine is free to round the specified
     * value up or down as it sees fit (or to ignore it completely).
     *
     * <p>Specifying a value of zero for the {@code stackSize} parameter will
     * cause this constructor to behave exactly like the
     * {@code Thread(ThreadGroup, Runnable, String)} constructor.
     *
     * <p><i>Due to the platform-dependent nature of the behavior of this
     * constructor, extreme care should be exercised in its use.
     * The thread stack size necessary to perform a given computation will
     * likely vary from one JRE implementation to another.  In light of this
     * variation, careful tuning of the stack size parameter may be required,
     * and the tuning may need to be repeated for each JRE implementation on
     * which an application is to run.</i>
     *
     * <p>Implementation note: Java platform implementers are encouraged to
     * document their implementation's behavior with respect to the
     * {@code stackSize} parameter.
     *
     * <p>For a non-null group, task, and name, invoking this constructor directly
     * is equivalent to:
     * <pre>{@code Thread.ofPlatform().group(group).name(name).stackSize(stackSize).unstarted(task); }</pre>
     *
     * @param  group
     *         the thread group. If {@code null} and there is a security
     *         manager, the group is determined by {@linkplain
     *         SecurityManager#getThreadGroup SecurityManager.getThreadGroup()}.
     *         If there is not a security manager or {@code
     *         SecurityManager.getThreadGroup()} returns {@code null}, the group
     *         is set to the current thread's thread group.
     *
     * @param  task
     *         the object whose {@code run} method is invoked when this thread
     *         is started. If {@code null}, this thread's run method is invoked.
     *
     * @param  name
     *         the name of the new thread
     *
     * @param  stackSize
     *         the desired stack size for the new thread, or zero to indicate
     *         that this parameter is to be ignored.
     *
     * @throws  SecurityException
     *          if the current thread cannot create a thread in the specified
     *          thread group
     *
     * @since 1.4
     * @see <a href="#inheritance">Inheritance when creating threads</a>
     */
    public Thread(ThreadGroup group, Runnable task, String name, long stackSize) {
        this(group, checkName(name), 0, task, stackSize, null);
    }

    /**
     * Initializes a new platform {@code Thread} so that it has {@code task}
     * as its run object, has the specified {@code name} as its name,
     * belongs to the thread group referred to by {@code group}, has
     * the specified {@code stackSize}, and inherits initial values for
     * {@linkplain InheritableThreadLocal inheritable thread-local} variables
     * if {@code inheritThreadLocals} is {@code true}.
     *
     * <p> This constructor is identical to {@link
     * #Thread(ThreadGroup,Runnable,String,long)} with the added ability to
     * suppress, or not, the inheriting of initial values for inheritable
     * thread-local variables from the constructing thread. This allows for
     * finer grain control over inheritable thread-locals. Care must be taken
     * when passing a value of {@code false} for {@code inheritThreadLocals},
     * as it may lead to unexpected behavior if the new thread executes code
     * that expects a specific thread-local value to be inherited.
     *
     * <p> Specifying a value of {@code true} for the {@code inheritThreadLocals}
     * parameter will cause this constructor to behave exactly like the
     * {@code Thread(ThreadGroup, Runnable, String, long)} constructor.
     *
     * <p> For a non-null group, task, and name, invoking this constructor directly
     * is equivalent to:
     * <pre>{@code Thread.ofPlatform()
     *      .group(group)
     *      .name(name)
     *      .stackSize(stackSize)
     *      .inheritInheritableThreadLocals(inheritInheritableThreadLocals)
     *      .unstarted(task); }</pre>
     *
     * @param  group
     *         the thread group. If {@code null} and there is a security
     *         manager, the group is determined by {@linkplain
     *         SecurityManager#getThreadGroup SecurityManager.getThreadGroup()}.
     *         If there is not a security manager or {@code
     *         SecurityManager.getThreadGroup()} returns {@code null}, the group
     *         is set to the current thread's thread group.
     *
     * @param  task
     *         the object whose {@code run} method is invoked when this thread
     *         is started. If {@code null}, this thread's run method is invoked.
     *
     * @param  name
     *         the name of the new thread
     *
     * @param  stackSize
     *         the desired stack size for the new thread, or zero to indicate
     *         that this parameter is to be ignored
     *
     * @param  inheritInheritableThreadLocals
     *         if {@code true}, inherit initial values for inheritable
     *         thread-locals from the constructing thread, otherwise no initial
     *         values are inherited
     *
     * @throws  SecurityException
     *          if the current thread cannot create a thread in the specified
     *          thread group
     *
     * @since 9
     * @see <a href="#inheritance">Inheritance when creating threads</a>
     */
    public Thread(ThreadGroup group, Runnable task, String name,
                  long stackSize, boolean inheritInheritableThreadLocals) {
        this(group, checkName(name),
                (inheritInheritableThreadLocals ? 0 : NO_INHERIT_THREAD_LOCALS),
                task, stackSize, null);
    }

    /**
     * Creates a virtual thread to execute a task and schedules it to execute.
     *
     * <p> This method is equivalent to:
     * <pre>{@code Thread.ofVirtual().start(task); }</pre>
     *
     * @param task the object to run when the thread executes
     * @return a new, and started, virtual thread
     * @throws UnsupportedOperationException if preview features are not enabled
     * @see <a href="#inheritance">Inheritance when creating threads</a>
     * @since 19
     */
    @PreviewFeature(feature = PreviewFeature.Feature.VIRTUAL_THREADS)
    public static Thread startVirtualThread(Runnable task) {
        PreviewFeatures.ensureEnabled();
        var thread = new VirtualThread(null, null, 0, task);
        thread.start();
        return thread;
    }

    /**
     * Returns {@code true} if this thread is a virtual thread. A virtual thread
     * is scheduled by the Java virtual machine rather than the operating system.
     *
     * @return {@code true} if this thread is a virtual thread
     *
     * @since 19
     */
<<<<<<< HEAD
    public synchronized void start() {
        boolean success = false;

        if (started) {
            throw new IllegalThreadStateException();
        }
        group.add(this);
        try {
            synchronized (blockerLock) {
                startImpl();
                success = true;
            }
        } finally {
            try {
                if (!success) {
                    group.threadStartFailed(this);
                }
            } catch (Throwable ignore) {
                /* Ignore group.threadStartFailed exceptions. If startImpl threw a Throwable,
                 * it will be passed up the call stack.
                 */
=======
    @PreviewFeature(feature = PreviewFeature.Feature.VIRTUAL_THREADS)
    public final boolean isVirtual() {
        return (this instanceof VirtualThread);
    }

    /**
     * Schedules this thread to begin execution. The thread will execute
     * independently of the current thread.
     *
     * <p> A thread can be started at most once. In particular, a thread can not
     * be restarted after it has terminated.
     *
     * @throws IllegalThreadStateException if the thread was already started
     */
    public void start() {
        synchronized (this) {
            // zero status corresponds to state "NEW".
            if (holder.threadStatus != 0)
                throw new IllegalThreadStateException();
            start0();
        }
    }

    /**
     * Schedules this thread to begin execution in the given thread container.
     * @throws IllegalStateException if the container is shutdown or closed
     * @throws IllegalThreadStateException if the thread has already been started
     */
    void start(ThreadContainer container) {
        synchronized (this) {
            // zero status corresponds to state "NEW".
            if (holder.threadStatus != 0)
                throw new IllegalThreadStateException();

            // bind thread to container
            setThreadContainer(container);

            // start thread
            boolean started = false;
            container.onStart(this);  // may throw
            try {
                // extent locals may be inherited
                inheritExtentLocalBindings(container);

                start0();
                started = true;
            } finally {
                if (!started) {
                    container.onExit(this);
                }
>>>>>>> 9101466e
            }
        }
    }

    private native void startImpl();

    /**
     * This method is run by the thread when it executes. Subclasses of {@code
     * Thread} may override this method.
     *
     * <p> This method is not intended to be invoked directly. If this thread is a
     * platform thread created with a {@link Runnable} task then invoking this method
     * will invoke the task's {@code run} method. If this thread is a virtual thread
     * then invoking this method directly does nothing.
     *
     * @implSpec The default implementation executes the {@link Runnable} task that
     * the {@code Thread} was created with. If the thread was created without a task
     * then this method does nothing.
     */
    @Override
    public void run() {
        Runnable task = holder.task;
        if (task != null) {
            task.run();
        }
    }

    /**
<<<<<<< HEAD
     * Called by J9VMInternals.threadCleanup() so the Thread can release resources
     * and change its state.
     *
     * @see J9VMInternals#threadCleanup()
     */
    void exit() {
        /* Refresh interrupted value so it is accurate when thread reference is removed. */
        interrupted = interrupted();
        if (threadLocals != null && TerminatingThreadLocal.REGISTRY.isPresent()) {
            TerminatingThreadLocal.threadTerminated();
        }
        group = null;
        /* Aggressively null out all reference fields: see bug 4006245 */
        target = null;
        /* Speed the release of some of these resources */
        threadLocals = null;
        inheritableThreadLocals = null;
        inheritedAccessControlContext = null;
        blocker = null;
        uncaughtExceptionHandler = null;
        synchronized (blockerLock) {
            // so that isAlive() can work
            eetop = Thread.NO_REF;
=======
     * Null out reference after Thread termination.
     */
    void clearReferences() {
        threadLocals = null;
        inheritableThreadLocals = null;
        inheritedAccessControlContext = null;
        if (uncaughtExceptionHandler != null)
            uncaughtExceptionHandler = null;
        if (nioBlocker != null)
            nioBlocker = null;
    }

    /**
     * This method is called by the VM to give a Thread
     * a chance to clean up before it actually exits.
     */
    private void exit() {
        // pop any remaining scopes from the stack, this may block
        if (headStackableScopes != null) {
            StackableScope.popAll();
        }

        // notify container that thread is exiting
        ThreadContainer container = threadContainer();
        if (container != null) {
            container.onExit(this);
        }

        try {
            if (threadLocals != null && TerminatingThreadLocal.REGISTRY.isPresent()) {
                TerminatingThreadLocal.threadTerminated();
            }
        } finally {
            clearReferences();
>>>>>>> 9101466e
        }
    }

    /**
     * Forces the thread to stop executing.
     * <p>
     * If there is a security manager installed, its {@code checkAccess}
     * method is called with {@code this}
     * as its argument. This may result in a
     * {@code SecurityException} being raised (in the current thread).
     * <p>
     * If this thread is different from the current thread (that is, the current
     * thread is trying to stop a thread other than itself), the
     * security manager's {@code checkPermission} method (with a
     * {@code RuntimePermission("stopThread")} argument) is called in
     * addition.
     * Again, this may result in throwing a
     * {@code SecurityException} (in the current thread).
     * <p>
     * The thread represented by this thread is forced to stop whatever
     * it is doing abnormally and to throw a newly created
     * {@code ThreadDeath} object as an exception.
     * <p>
     * It is permitted to stop a thread that has not yet been started.
     * If the thread is eventually started, it immediately terminates.
     * <p>
     * An application should not normally try to catch
     * {@code ThreadDeath} unless it must do some extraordinary
     * cleanup operation (note that the throwing of
     * {@code ThreadDeath} causes {@code finally} clauses of
     * {@code try} statements to be executed before the thread
     * officially terminates).  If a {@code catch} clause catches a
     * {@code ThreadDeath} object, it is important to rethrow the
     * object so that the thread actually terminates.
     * <p>
     * The top-level error handler that reacts to otherwise uncaught
     * exceptions does not print out a message or otherwise notify the
     * application if the uncaught exception is an instance of
     * {@code ThreadDeath}.
     *
     * @throws     SecurityException  if the current thread cannot
     *             modify this thread.
     * @throws     UnsupportedOperationException if invoked on a virtual thread
     * @see        #interrupt()
     * @see        #checkAccess()
     * @see        ThreadDeath
     * @see        ThreadGroup#uncaughtException(Thread,Throwable)
     * @see        SecurityManager#checkAccess(Thread)
     * @see        SecurityManager#checkPermission
     * @deprecated This method is inherently unsafe.  Stopping a thread with
     *       Thread.stop causes it to unlock all of the monitors that it
     *       has locked (as a natural consequence of the unchecked
     *       {@code ThreadDeath} exception propagating up the stack).  If
     *       any of the objects previously protected by these monitors were in
     *       an inconsistent state, the damaged objects become visible to
     *       other threads, potentially resulting in arbitrary behavior.  Many
     *       uses of {@code stop} should be replaced by code that simply
     *       modifies some variable to indicate that the target thread should
     *       stop running.  The target thread should check this variable
     *       regularly, and return from its run method in an orderly fashion
     *       if the variable indicates that it is to stop running.  If the
     *       target thread waits for long periods (on a condition variable,
     *       for example), the {@code interrupt} method should be used to
     *       interrupt the wait.
     *       For more information, see
     *       <a href="{@docRoot}/java.base/java/lang/doc-files/threadPrimitiveDeprecation.html">Why
     *       are Thread.stop, Thread.suspend and Thread.resume Deprecated?</a>.
     */
    @Deprecated(since="1.2", forRemoval=true)
    public final void stop() {
        /* the only case we don't want to do the check is if the thread has been started but is now dead */
        if (!isDead()) {
            stopWithThrowable(new ThreadDeath());
        }
<<<<<<< HEAD
    }

    private final synchronized void stopWithThrowable(Throwable throwable) {
        checkAccess();
        if (currentThread() != this) {
            @SuppressWarnings("removal")
            SecurityManager currentManager = System.getSecurityManager();
            if (currentManager != null) {
                currentManager.checkPermission(SecurityConstants.STOP_THREAD_PERMISSION);
            }
=======

        if (isVirtual())
            throw new UnsupportedOperationException();

        // A zero status value corresponds to "NEW", it can't change to
        // not-NEW because we hold the lock.
        if (holder.threadStatus != 0) {
            resume(); // Wake up thread if it was suspended; no-op otherwise
>>>>>>> 9101466e
        }

        synchronized (blockerLock) {
            if (throwable != null) {
                if (!started) {
                    /* [PR CMVC 179978] Java7:JCK:java_lang.Thread fails in all platform */
                    /*
                     * If the thread has not yet been simply store the fact that stop has been called,
                     * the JVM uses this to determine if stop has been called before start.
                     */
                    stopCalled = true;
                } else {
                    /* thread was started so do the full stop */
                    stopImpl(throwable);
                }
            } else {
                throw new NullPointerException();
            }
        }
    }

    /**
     * Private method for the VM to do the actual work of stopping the Thread
     *
     * @param throwable Throwable object to be thrown by the Thread
     */
    private native void stopImpl(Throwable throwable);

    /**
     * Interrupts this thread.
     *
     * <p> Unless the current thread is interrupting itself, which is
     * always permitted, the {@link #checkAccess() checkAccess} method
     * of this thread is invoked, which may cause a {@link
     * SecurityException} to be thrown.
     *
     * <p> If this thread is blocked in an invocation of the {@link
     * Object#wait() wait()}, {@link Object#wait(long) wait(long)}, or {@link
     * Object#wait(long, int) wait(long, int)} methods of the {@link Object}
     * class, or of the {@link #join()}, {@link #join(long)}, {@link
     * #join(long, int)}, {@link #sleep(long)}, or {@link #sleep(long, int)}
     * methods of this class, then its interrupt status will be cleared and it
     * will receive an {@link InterruptedException}.
     *
     * <p> If this thread is blocked in an I/O operation upon an {@link
     * java.nio.channels.InterruptibleChannel InterruptibleChannel}
     * then the channel will be closed, the thread's interrupt
     * status will be set, and the thread will receive a {@link
     * java.nio.channels.ClosedByInterruptException}.
     *
     * <p> If this thread is blocked in a {@link java.nio.channels.Selector}
     * then the thread's interrupt status will be set and it will return
     * immediately from the selection operation, possibly with a non-zero
     * value, just as if the selector's {@link
     * java.nio.channels.Selector#wakeup wakeup} method were invoked.
     *
     * <p> If none of the previous conditions hold then this thread's interrupt
     * status will be set. </p>
     *
     * <p> Interrupting a thread that is not alive need not have any effect.
     *
     * @implNote In the JDK Reference Implementation, interruption of a thread
     * that is not alive still records that the interrupt request was made and
     * will report it via {@link #interrupted} and {@link #isInterrupted()}.
     *
     * @throws  SecurityException
     *          if the current thread cannot modify this thread
     *
     * @revised 6.0, 14
     */
    public void interrupt() {
        if (this != Thread.currentThread()) {
            checkAccess();

            // thread may be blocked in an I/O operation
            synchronized (interruptLock) {
                Interruptible b = nioBlocker;
                if (b != null) {
                    interrupted = true;
                    interruptImpl(); // inform VM of interrupt
                    b.interrupt(this);
                    return;
                }
            }
        }
        interrupted = true;
<<<<<<< HEAD
        // inform VM of interrupt
        interruptImpl();
=======
        interrupt0();  // inform VM of interrupt
>>>>>>> 9101466e
    }

    private native void interruptImpl();

    /**
     * Tests whether the current thread has been interrupted.  The
     * <i>interrupted status</i> of the thread is cleared by this method.  In
     * other words, if this method were to be called twice in succession, the
     * second call would return false (unless the current thread were
     * interrupted again, after the first call had cleared its interrupted
     * status and before the second call had examined it).
     *
     * @return  {@code true} if the current thread has been interrupted;
     *          {@code false} otherwise.
     * @see #isInterrupted()
     * @revised 6.0, 14
     */
<<<<<<< HEAD
    public static native boolean interrupted();
=======
    public static boolean interrupted() {
        return currentThread().getAndClearInterrupt();
    }
>>>>>>> 9101466e

    /**
     * Tests whether this thread has been interrupted.  The <i>interrupted
     * status</i> of the thread is unaffected by this method.
     *
     * @return  {@code true} if this thread has been interrupted;
     *          {@code false} otherwise.
     * @see     #interrupted()
     * @revised 6.0, 14
     */
    public boolean isInterrupted() {
        synchronized (blockerLock) {
            return isInterruptedImpl();
        }
    }

<<<<<<< HEAD
    private native boolean isInterruptedImpl();
=======
    final void setInterrupt() {
        // assert Thread.currentCarrierThread() == this;
        if (!interrupted) {
            interrupted = true;
            interrupt0();  // inform VM of interrupt
        }
    }

    final void clearInterrupt() {
        // assert Thread.currentCarrierThread() == this;
        if (interrupted) {
            interrupted = false;
            clearInterruptEvent();
        }
    }

    boolean getAndClearInterrupt() {
        boolean oldValue = interrupted;
        // We may have been interrupted the moment after we read the field,
        // so only clear the field if we saw that it was set and will return
        // true; otherwise we could lose an interrupt.
        if (oldValue) {
            interrupted = false;
            clearInterruptEvent();
        }
        return oldValue;
    }
>>>>>>> 9101466e

    /**
     * Tests if this thread is alive. A thread is alive if it has
     * been started and has not yet terminated.
     *
     * @return  {@code true} if this thread is alive;
     *          {@code false} otherwise.
     */
    public final boolean isAlive() {
<<<<<<< HEAD
        synchronized (blockerLock) {
            return eetop != NO_REF;
        }
    }
=======
        return alive();
    }

    /**
     * Returns true if this thread is alive.
     * This method is non-final so it can be overridden.
     */
    boolean alive() {
        return isAlive0();
    }
    private native boolean isAlive0();
>>>>>>> 9101466e

    /**
     * Suspends this thread.
     * <p>
     * First, the {@code checkAccess} method of this thread is called
     * with no arguments. This may result in throwing a
     * {@code SecurityException} (in the current thread).
     * <p>
     * If the thread is alive, it is suspended and makes no further
     * progress unless and until it is resumed.
     *
     * @throws     SecurityException  if the current thread cannot modify
     *             this thread.
     * @throws     UnsupportedOperationException if invoked on a virtual thread
     * @see #checkAccess
     * @deprecated   This method has been deprecated, as it is
     *   inherently deadlock-prone.  If the target thread holds a lock on the
     *   monitor protecting a critical system resource when it is suspended, no
     *   thread can access this resource until the target thread is resumed. If
     *   the thread that would resume the target thread attempts to lock this
     *   monitor prior to calling {@code resume}, deadlock results.  Such
     *   deadlocks typically manifest themselves as "frozen" processes.
     *   For more information, see
     *   <a href="{@docRoot}/java.base/java/lang/doc-files/threadPrimitiveDeprecation.html">Why
     *   are Thread.stop, Thread.suspend and Thread.resume Deprecated?</a>.
     */
    @Deprecated(since="1.2", forRemoval=true)
    public final void suspend() {
        checkAccess();
<<<<<<< HEAD
        if (currentThread() == this) {
            suspendImpl();
        } else {
            synchronized (blockerLock) {
                suspendImpl();
            }
        }
=======
        if (isVirtual())
            throw new UnsupportedOperationException();
        suspend0();
>>>>>>> 9101466e
    }

    private native void suspendImpl();

    /**
     * Resumes a suspended thread.
     * <p>
     * First, the {@code checkAccess} method of this thread is called
     * with no arguments. This may result in throwing a
     * {@code SecurityException} (in the current thread).
     * <p>
     * If the thread is alive but suspended, it is resumed and is
     * permitted to make progress in its execution.
     *
     * @throws     SecurityException  if the current thread cannot modify this
     *             thread.
     * @throws     UnsupportedOperationException if invoked on a virtual thread
     * @see        #checkAccess
     * @see        #suspend()
     * @deprecated This method exists solely for use with {@link #suspend},
     *     which has been deprecated because it is deadlock-prone.
     *     For more information, see
     *     <a href="{@docRoot}/java.base/java/lang/doc-files/threadPrimitiveDeprecation.html">Why
     *     are Thread.stop, Thread.suspend and Thread.resume Deprecated?</a>.
     */
    @Deprecated(since="1.2", forRemoval=true)
    public final void resume() {
        checkAccess();
<<<<<<< HEAD
        synchronized (blockerLock) {
            resumeImpl();
        }
=======
        if (isVirtual())
            throw new UnsupportedOperationException();
        resume0();
>>>>>>> 9101466e
    }

    private native void resumeImpl();

    /**
     * Changes the priority of this thread.
     *
     * For platform threads, the priority is set to the smaller of the specified
     * {@code newPriority} and the maximum permitted priority of the thread's
     * {@linkplain ThreadGroup thread group}.
     *
     * The priority of a virtual thread is always {@link Thread#NORM_PRIORITY}
     * and {@code newPriority} is ignored.
     *
     * @param newPriority the new thread priority
     * @throws  IllegalArgumentException if the priority is not in the
     *          range {@code MIN_PRIORITY} to {@code MAX_PRIORITY}.
     * @throws  SecurityException
     *          if {@link #checkAccess} determines that the current
     *          thread cannot modify this thread
     * @see #setPriority(int)
     * @see ThreadGroup#getMaxPriority()
     */
    public final void setPriority(int newPriority) {
        checkAccess();
<<<<<<< HEAD
        if ((MIN_PRIORITY <= newPriority) && (newPriority <= MAX_PRIORITY)) {
            ThreadGroup myThreadGroup = getThreadGroup();
            /* [PR 134167 Ignore dead threads. */
            if (myThreadGroup != null) {
                int finalPriority = newPriority;
                int threadGroupMaxPriority = myThreadGroup.getMaxPriority();
                if (finalPriority > threadGroupMaxPriority) {
                    finalPriority = threadGroupMaxPriority;
                }
                priority = finalPriority;
                synchronized (blockerLock) {
                    if (started && (NO_REF != eetop)) {
                        setPriorityNoVMAccessImpl(eetop, finalPriority);
                    }
                }
            }
            return;
=======
        if (newPriority > MAX_PRIORITY || newPriority < MIN_PRIORITY) {
            throw new IllegalArgumentException();
        }
        if (!isVirtual()) {
            priority(newPriority);
        }
    }

    void priority(int newPriority) {
        ThreadGroup g = holder.group;
        if (g != null) {
            int maxPriority = g.getMaxPriority();
            if (newPriority > maxPriority) {
                newPriority = maxPriority;
            }
            setPriority0(holder.priority = newPriority);
>>>>>>> 9101466e
        }
        throw new IllegalArgumentException();
    }

    private native void setPriorityNoVMAccessImpl(long eetop, int priority);

    /**
     * Returns this thread's priority.
     *
     * <p> The priority of a virtual thread is always {@link Thread#NORM_PRIORITY}.
     *
     * @return  this thread's priority.
     * @see     #setPriority
     */
    public final int getPriority() {
        if (isVirtual()) {
            return Thread.NORM_PRIORITY;
        } else {
            return holder.priority;
        }
    }

    /**
     * Changes the name of this thread to be equal to the argument {@code name}.
     * <p>
     * First the {@code checkAccess} method of this thread is called
     * with no arguments. This may result in throwing a
     * {@code SecurityException}.
     *
     * @implNote In the JDK Reference Implementation, if this thread is the
     * current thread, and it's a platform thread that was not attached to the
     * VM with the Java Native Interface
     * <a href="{@docRoot}/../specs/jni/invocation.html#attachcurrentthread">
     * AttachCurrentThread</a> function, then this method will set the operating
     * system thread name. This may be useful for debugging and troubleshooting
     * purposes.
     *
     * @param      name   the new name for this thread.
     * @throws     SecurityException  if the current thread cannot modify this
     *             thread.
     * @see        #getName
     * @see        #checkAccess()
     */
    public final void setName(String name) {
        checkAccess();
        if (name == null) {
            throw new NullPointerException("name cannot be null");
        }
<<<<<<< HEAD
        synchronized (blockerLock) {
            if (started && (eetop != NO_REF)) {
                setNameImpl(eetop, name);
            }
            this.name = name;
=======
        this.name = name;
        if (!isVirtual() && Thread.currentThread() == this) {
            setNativeName(name);
>>>>>>> 9101466e
        }
    }

    private native void setNameImpl(long threadRef, String threadName);

    /**
     * Returns this thread's name.
     *
     * @return  this thread's name.
     * @see     #setName(String)
     */
    public final String getName() {
        return name;
    }

    /**
     * Returns the thread's thread group or {@code null} if the thread has
     * terminated.
     *
     * <p> The thread group returned for a virtual thread is the special
     * <a href="ThreadGroup.html#virtualthreadgroup"><em>ThreadGroup for
     * virtual threads</em></a>.
     *
     * @return  this thread's thread group or {@code null}
     */
    public final ThreadGroup getThreadGroup() {
        if (isTerminated()) {
            return null;
        } else {
            return isVirtual() ? virtualThreadGroup() : holder.group;
        }
    }

    /**
     * Returns an estimate of the number of {@linkplain #isAlive() live}
     * platform threads in the current thread's thread group and its subgroups.
     * Virtual threads are not included in the estimate.
     *
     * <p> The value returned is only an estimate because the number of
     * threads may change dynamically while this method traverses internal
     * data structures, and might be affected by the presence of certain
     * system threads. This method is intended primarily for debugging
     * and monitoring purposes.
     *
     * @return  an estimate of the number of live platform threads in the
     *          current thread's thread group and in any other thread group
     *          that has the current thread's thread group as an ancestor
     */
    public static int activeCount() {
        return currentThread().getThreadGroup().activeCount();
    }

    /**
     * Copies into the specified array every {@linkplain #isAlive() live}
     * platform thread in the current thread's thread group and its subgroups.
     * This method simply invokes the {@link java.lang.ThreadGroup#enumerate(Thread[])}
     * method of the current thread's thread group. Virtual threads are
     * not enumerated by this method.
     *
     * <p> An application might use the {@linkplain #activeCount activeCount}
     * method to get an estimate of how big the array should be, however
     * <i>if the array is too short to hold all the threads, the extra threads
     * are silently ignored.</i>  If it is critical to obtain every live
     * thread in the current thread's thread group and its subgroups, the
     * invoker should verify that the returned int value is strictly less
     * than the length of {@code tarray}.
     *
     * <p> Due to the inherent race condition in this method, it is recommended
     * that the method only be used for debugging and monitoring purposes.
     *
     * @param  tarray
     *         an array into which to put the list of threads
     *
     * @return  the number of threads put into the array
     *
     * @throws  SecurityException
     *          if {@link java.lang.ThreadGroup#checkAccess} determines that
     *          the current thread cannot access its thread group
     */
    public static int enumerate(Thread[] tarray) {
        return currentThread().getThreadGroup().enumerate(tarray);
    }

    /**
     * Throws {@code UnsupportedOperationException}.
     *
     * @return     nothing
     *
     * @deprecated This method was originally designed to count the number of
     *             stack frames but the results were never well-defined and it
     *             depended on thread-suspension.
     *             This method is subject to removal in a future version of Java SE.
     * @see        StackWalker
     */
    @Deprecated(since="1.2", forRemoval=true)
    public int countStackFrames() {
        throw new UnsupportedOperationException();
    }

    /**
     * Waits at most {@code millis} milliseconds for this thread to terminate.
     * A timeout of {@code 0} means to wait forever.
     * This method returns immediately, without waiting, if the thread has not
     * been {@link #start() started}.
     *
     * @implNote
     * For platform threads, the implementation uses a loop of {@code this.wait}
     * calls conditioned on {@code this.isAlive}. As a thread terminates the
     * {@code this.notifyAll} method is invoked. It is recommended that
     * applications not use {@code wait}, {@code notify}, or
     * {@code notifyAll} on {@code Thread} instances.
     *
     * @param  millis
     *         the time to wait in milliseconds
     *
     * @throws  IllegalArgumentException
     *          if the value of {@code millis} is negative
     *
     * @throws  InterruptedException
     *          if any thread has interrupted the current thread. The
     *          <i>interrupted status</i> of the current thread is
     *          cleared when this exception is thrown.
     */
    public final void join(long millis) throws InterruptedException {
        if (millis < 0)
            throw new IllegalArgumentException("timeout value is negative");

        if (this instanceof VirtualThread vthread) {
            if (isAlive()) {
                long nanos = MILLISECONDS.toNanos(millis);
                vthread.joinNanos(nanos);
            }
            return;
        }

        synchronized (this) {
            if (millis > 0) {
                if (isAlive()) {
                    final long startTime = System.nanoTime();
                    long delay = millis;
                    do {
                        wait(delay);
                    } while (isAlive() && (delay = millis -
                             NANOSECONDS.toMillis(System.nanoTime() - startTime)) > 0);
                }
            } else {
                while (isAlive()) {
                    wait(0);
                }
            }
        }
    }

    /**
     * Waits at most {@code millis} milliseconds plus
     * {@code nanos} nanoseconds for this thread to terminate.
     * If both arguments are {@code 0}, it means to wait forever.
     * This method returns immediately, without waiting, if the thread has not
     * been {@link #start() started}.
     *
     * @implNote
     * For platform threads, the implementation uses a loop of {@code this.wait}
     * calls conditioned on {@code this.isAlive}. As a thread terminates the
     * {@code this.notifyAll} method is invoked. It is recommended that
     * applications not use {@code wait}, {@code notify}, or
     * {@code notifyAll} on {@code Thread} instances.
     *
     * @param  millis
     *         the time to wait in milliseconds
     *
     * @param  nanos
     *         {@code 0-999999} additional nanoseconds to wait
     *
     * @throws  IllegalArgumentException
     *          if the value of {@code millis} is negative, or the value
     *          of {@code nanos} is not in the range {@code 0-999999}
     *
     * @throws  InterruptedException
     *          if any thread has interrupted the current thread. The
     *          <i>interrupted status</i> of the current thread is
     *          cleared when this exception is thrown.
     */
    public final void join(long millis, int nanos) throws InterruptedException {
        if (millis < 0) {
            throw new IllegalArgumentException("timeout value is negative");
        }

        if (nanos < 0 || nanos > 999999) {
            throw new IllegalArgumentException("nanosecond timeout value out of range");
        }

        if (this instanceof VirtualThread vthread) {
            if (isAlive()) {
                // convert arguments to a total in nanoseconds
                long totalNanos = MILLISECONDS.toNanos(millis);
                totalNanos += Math.min(Long.MAX_VALUE - totalNanos, nanos);
                vthread.joinNanos(totalNanos);
            }
            return;
        }

        if (nanos > 0 && millis < Long.MAX_VALUE) {
            millis++;
        }
        join(millis);
    }

    /**
     * Waits for this thread to terminate.
     *
     * <p> An invocation of this method behaves in exactly the same
     * way as the invocation
     *
     * <blockquote>
     * {@linkplain #join(long) join}{@code (0)}
     * </blockquote>
     *
     * @throws  InterruptedException
     *          if any thread has interrupted the current thread. The
     *          <i>interrupted status</i> of the current thread is
     *          cleared when this exception is thrown.
     */
    public final void join() throws InterruptedException {
        join(0);
    }

    /**
     * Waits for this thread to terminate for up to the given waiting duration.
     *
     * <p> This method does not wait if the duration to wait is less than or
     * equal to zero. In this case, the method just tests if the thread has
     * terminated.
     *
     * @param   duration
     *          the maximum duration to wait
     *
     * @return  {@code true} if the thread has terminated, {@code false} if the
     *          thread has not terminated
     *
     * @throws  InterruptedException
     *          if the current thread is interrupted while waiting.
     *          The <i>interrupted status</i> of the current thread is cleared
     *          when this exception is thrown.
     *
     * @throws  IllegalThreadStateException
     *          if this thread has not been started.
     *
     * @since 19
     */
    public final boolean join(Duration duration) throws InterruptedException {
        long nanos = NANOSECONDS.convert(duration); // MAX_VALUE if > 292 years

        Thread.State state = threadState();
        if (state == State.NEW)
            throw new IllegalThreadStateException("Thread not started");
        if (state == State.TERMINATED)
            return true;
        if (nanos <= 0)
            return false;

        if (this instanceof VirtualThread vthread) {
            return vthread.joinNanos(nanos);
        }

        // convert to milliseconds
        long millis = MILLISECONDS.convert(nanos, NANOSECONDS);
        if (nanos > NANOSECONDS.convert(millis, MILLISECONDS)) {
            millis += 1L;
        }
        join(millis);
        return isTerminated();
    }

    /**
     * Prints a stack trace of the current thread to the standard error stream.
     * This method is useful for debugging.
     */
    public static void dumpStack() {
        new Exception("Stack trace").printStackTrace();
    }

    /**
     * Marks this thread as either a <i>daemon</i> or <i>non-daemon</i> thread.
     * The Java virtual machine terminates when all started non-daemon threads have
     * terminated.
     *
     * The daemon status of a virtual thread is always {@code true} and cannot be
     * changed by this method to {@code false}.
     *
     * <p> This method must be invoked before the thread is started. The behavior
     * of this method when the thread has terminated is not specified.
     *
     * @param  on
     *         if {@code true}, marks this thread as a daemon thread
     *
     * @throws  IllegalArgumentException
     *          if this is a virtual thread and {@code on} is false
     * @throws  IllegalThreadStateException
     *          if this thread is {@linkplain #isAlive alive}
     * @throws  SecurityException
     *          if {@link #checkAccess} determines that the current
     *          thread cannot modify this thread
     */
    public final void setDaemon(boolean on) {
        checkAccess();
        if (isVirtual() && !on)
            throw new IllegalArgumentException("'false' not legal for virtual threads");
        if (isAlive())
            throw new IllegalThreadStateException();
        if (!isVirtual())
            daemon(on);
    }

    void daemon(boolean on) {
        holder.daemon = on;
    }

    /**
     * Tests if this thread is a daemon thread.
     * The daemon status of a virtual thread is always {@code true}.
     *
     * @return  {@code true} if this thread is a daemon thread;
     *          {@code false} otherwise.
     * @see     #setDaemon(boolean)
     */
    public final boolean isDaemon() {
        if (isVirtual()) {
            return true;
        } else {
            return holder.daemon;
        }
    }

    /**
     * Determines if the currently running thread has permission to
     * modify this thread.
     * <p>
     * If there is a security manager, its {@code checkAccess} method
     * is called with this thread as its argument. This may result in
     * throwing a {@code SecurityException}.
     *
     * @throws  SecurityException  if the current thread is not allowed to
     *          access this thread.
     * @see        SecurityManager#checkAccess(Thread)
     * @deprecated This method is only useful in conjunction with
     *       {@linkplain SecurityManager the Security Manager}, which is
     *       deprecated and subject to removal in a future release.
     *       Consequently, this method is also deprecated and subject to
     *       removal. There is no replacement for the Security Manager or this
     *       method.
     */
    @Deprecated(since="17", forRemoval=true)
    public final void checkAccess() {
        @SuppressWarnings("removal")
        SecurityManager security = System.getSecurityManager();
        if (security != null) {
            security.checkAccess(this);
        }
    }

    /**
     * Returns a string representation of this thread. The string representation
     * will usually include the thread's {@linkplain #threadId() identifier} and
     * name. The default implementation for platform threads includes the thread's
     * identifier, name, priority, and the name of the thread group.
     *
     * @return  a string representation of this thread.
     */
    public String toString() {
        StringBuilder sb = new StringBuilder("Thread[#");
        sb.append(threadId());
        sb.append(",");
        sb.append(getName());
        sb.append(",");
        sb.append(getPriority());
        sb.append(",");
        ThreadGroup group = getThreadGroup();
        if (group != null)
            sb.append(group.getName());
        sb.append("]");
        return sb.toString();
    }

    /**
     * Returns the context {@code ClassLoader} for this thread.
     * The context {@code ClassLoader} may be set by the creator of the thread
     * for use by code running in this thread when loading classes and resources.
     * If not {@linkplain #setContextClassLoader set}, the default is to inherit
     * the context class loader from the parent thread.
     *
     * <p> The context {@code ClassLoader} of the primordial thread is typically
     * set to the class loader used to load the application.
     *
     * @return  the context {@code ClassLoader} for this thread, or {@code null}
     *          indicating the system class loader (or, failing that, the
     *          bootstrap class loader)
     *
     * @throws  SecurityException
     *          if a security manager is present, and the caller's class loader
     *          is not {@code null} and is not the same as or an ancestor of the
     *          context class loader, and the caller does not have the
     *          {@link RuntimePermission}{@code ("getClassLoader")}
     *
     * @since 1.2
     */
    @CallerSensitive
    public ClassLoader getContextClassLoader() {
        ClassLoader cl = this.contextClassLoader;
        if (cl == null)
            return null;
        if (!isSupportedClassLoader(cl))
            cl = ClassLoader.getSystemClassLoader();
        @SuppressWarnings("removal")
        SecurityManager sm = System.getSecurityManager();
        if (sm != null) {
<<<<<<< HEAD
            ClassLoader callerClassLoader = ClassLoader.callerClassLoader();
            if (ClassLoader.needsClassLoaderPermissionCheck(callerClassLoader, contextClassLoader)) {
                sm.checkPermission(SecurityConstants.GET_CLASSLOADER_PERMISSION);
            }
=======
            Class<?> caller = Reflection.getCallerClass();
            ClassLoader.checkClassLoaderPermission(cl, caller);
>>>>>>> 9101466e
        }
        return cl;
    }

    /**
     * Sets the context {@code ClassLoader} for this thread.
     *
     * <p> The context {@code ClassLoader} may be set by the creator of the thread
     * for use by code running in this thread when loading classes and resources.
     *
     * <p> The context {@code ClassLoader} cannot be set when the thread is
     * {@linkplain Thread.Builder#allowSetThreadLocals(boolean) not allowed} to have
     * its own copy of thread local variables.
     *
     * <p> If a security manager is present, its {@link
     * SecurityManager#checkPermission(java.security.Permission) checkPermission}
     * method is invoked with a {@link RuntimePermission RuntimePermission}{@code
     * ("setContextClassLoader")} permission to see if setting the context
     * ClassLoader is permitted.
     *
     * @param  cl
     *         the context ClassLoader for this Thread, or null  indicating the
     *         system class loader (or, failing that, the bootstrap class loader)
     *
     * @throws  UnsupportedOperationException if this thread is not allowed
     *          to set values for its copy of thread-local variables
     *
     * @throws  SecurityException
     *          if the current thread cannot set the context ClassLoader
     *
     * @since 1.2
     */
    public void setContextClassLoader(ClassLoader cl) {
        @SuppressWarnings("removal")
        SecurityManager sm = System.getSecurityManager();
        if (sm != null) {
            sm.checkPermission(new RuntimePermission("setContextClassLoader"));
        }
        if (!isSupportedClassLoader(contextClassLoader)) {
            throw new UnsupportedOperationException(
                "The context class loader cannot be set");
        }
        contextClassLoader = cl;
    }

    void internalSetContextClassLoader(ClassLoader cl) {
        contextClassLoader = cl;
    }

    /**
     * Returns true if the given ClassLoader is a "supported" class loader. All
     * class loaders, except ClassLoaders.NOT_SUPPORTED, are considered supported.
     * This method allows the initialization of ClassLoaders to be delayed until
     * it is required.
     */
    private static boolean isSupportedClassLoader(ClassLoader loader) {
        if (loader == null)
            return true;
        if (loader == jdk.internal.loader.ClassLoaders.appClassLoader())
            return true;
        return loader != Constants.NOT_SUPPORTED_CLASSLOADER;
    }

    /**
     * Returns {@code true} if and only if the current thread holds the
     * monitor lock on the specified object.
     *
     * <p>This method is designed to allow a program to assert that
     * the current thread already holds a specified lock:
     * <pre>
     *     assert Thread.holdsLock(obj);
     * </pre>
     *
     * @param  obj the object on which to test lock ownership
     * @return {@code true} if the current thread holds the monitor lock on
     *         the specified object.
     * @since 1.4
     */
    public static native boolean holdsLock(Object obj);

    private static final StackTraceElement[] EMPTY_STACK_TRACE
        = new StackTraceElement[0];

    /**
     * Returns an array of stack trace elements representing the stack dump
     * of this thread.  This method will return a zero-length array if
     * this thread has not started, has started but has not yet been
     * scheduled to run by the system, or has terminated.
     * If the returned array is of non-zero length then the first element of
     * the array represents the top of the stack, which is the most recent
     * method invocation in the sequence.  The last element of the array
     * represents the bottom of the stack, which is the least recent method
     * invocation in the sequence.
     *
     * <p>If there is a security manager, and this thread is not
     * the current thread, then the security manager's
     * {@code checkPermission} method is called with a
     * {@code RuntimePermission("getStackTrace")} permission
     * to see if it's ok to get the stack trace.
     *
     * <p>Some virtual machines may, under some circumstances, omit one
     * or more stack frames from the stack trace.  In the extreme case,
     * a virtual machine that has no stack trace information concerning
     * this thread is permitted to return a zero-length array from this
     * method.
     *
     * @return an array of {@code StackTraceElement},
     * each represents one stack frame.
     *
     * @throws SecurityException
     *        if a security manager exists and its
     *        {@code checkPermission} method doesn't allow
     *        getting the stack trace of thread.
     * @see Throwable#getStackTrace
     *
     * @since 1.5
     */
    public StackTraceElement[] getStackTrace() {
        if (this != Thread.currentThread()) {
            // check for getStackTrace permission
            @SuppressWarnings("removal")
            SecurityManager security = System.getSecurityManager();
            if (security != null) {
                security.checkPermission(SecurityConstants.GET_STACK_TRACE_PERMISSION);
            }
        }
        Throwable t;

        synchronized (blockerLock) {
            if (!isAlive()) {
                return EMPTY_STACK_TRACE;
            }
<<<<<<< HEAD
            t = getStackTraceImpl();
=======
            StackTraceElement[] stackTrace = asyncGetStackTrace();
            return (stackTrace != null) ? stackTrace : EMPTY_STACK_TRACE;
        } else {
            return (new Exception()).getStackTrace();
>>>>>>> 9101466e
        }
        return J9VMInternals.getStackTrace(t, false);
    }

    private native Throwable getStackTraceImpl();

    /**
     * Returns an array of stack trace elements representing the stack dump of
     * this thread. Returns null if the stack trace cannot be obtained. In
     * the default implementation, null is returned if the thread is a virtual
     * thread that is not mounted or the thread is a platform thread that has
     * terminated.
     */
    StackTraceElement[] asyncGetStackTrace() {
        Object stackTrace = getStackTrace0();
        if (stackTrace == null) {
            return null;
        }
        StackTraceElement[] stes = (StackTraceElement[]) stackTrace;
        if (stes.length == 0) {
            return null;
        } else {
            return StackTraceElement.of(stes);
        }
    }

    private native Object getStackTrace0();

    /**
     * Returns a map of stack traces for all live platform threads. The map
     * does not include virtual threads.
     * The map keys are threads and each map value is an array of
     * {@code StackTraceElement} that represents the stack dump
     * of the corresponding {@code Thread}.
     * The returned stack traces are in the format specified for
     * the {@link #getStackTrace getStackTrace} method.
     *
     * <p>The threads may be executing while this method is called.
     * The stack trace of each thread only represents a snapshot and
     * each stack trace may be obtained at different time.  A zero-length
     * array will be returned in the map value if the virtual machine has
     * no stack trace information about a thread.
     *
     * <p>If there is a security manager, then the security manager's
     * {@code checkPermission} method is called with a
     * {@code RuntimePermission("getStackTrace")} permission as well as
     * {@code RuntimePermission("modifyThreadGroup")} permission
     * to see if it is ok to get the stack trace of all threads.
     *
     * @return a {@code Map} from {@code Thread} to an array of
     * {@code StackTraceElement} that represents the stack trace of
     * the corresponding thread.
     *
     * @throws SecurityException
     *        if a security manager exists and its
     *        {@code checkPermission} method doesn't allow
     *        getting the stack trace of thread.
     * @see #getStackTrace
     * @see Throwable#getStackTrace
     *
     * @since 1.5
     */
    public static Map<Thread, StackTraceElement[]> getAllStackTraces() {
        // check for getStackTrace permission
        @SuppressWarnings("removal")
        SecurityManager security = System.getSecurityManager();
        if (security != null) {
            security.checkPermission(SecurityConstants.GET_STACK_TRACE_PERMISSION);
            security.checkPermission(SecurityConstants.MODIFY_THREADGROUP_PERMISSION);
        }
        // Allow room for more Threads to be created before calling enumerate()
        int count = systemThreadGroup.activeCount() + 20;
        Thread[] threads = new Thread[count];
        count = systemThreadGroup.enumerate(threads);
        Map<Thread, StackTraceElement[]> result = HashMap.newHashMap(count);
        for (int i = 0; i < count; i++) {
            result.put(threads[i], threads[i].getStackTrace());
        }
        return result;
    }

    /** cache of subclass security audit results */
    private static class Caches {
        /** cache of subclass security audit results */
        static final ClassValue<Boolean> subclassAudits =
            new ClassValue<>() {
                @Override
                protected Boolean computeValue(Class<?> type) {
                    return auditSubclass(type);
                }
            };
    }

    /**
     * Verifies that this (possibly subclass) instance can be constructed
     * without violating security constraints: the subclass must not override
     * security-sensitive non-final methods, or else the
     * "enableContextClassLoaderOverride" RuntimePermission is checked.
     */
    private static boolean isCCLOverridden(Class<?> cl) {
        if (cl == Thread.class)
            return false;

        return Caches.subclassAudits.get(cl);
    }

    /**
     * Performs reflective checks on given subclass to verify that it doesn't
     * override security-sensitive non-final methods.  Returns true if the
     * subclass overrides any of the methods, false otherwise.
     */
    private static boolean auditSubclass(final Class<?> subcl) {
        @SuppressWarnings("removal")
        Boolean result = AccessController.doPrivileged(
            new PrivilegedAction<>() {
                public Boolean run() {
                    for (Class<?> cl = subcl;
                         cl != Thread.class;
                         cl = cl.getSuperclass())
                    {
                        try {
                            cl.getDeclaredMethod("getContextClassLoader", new Class<?>[0]);
                            return Boolean.TRUE;
                        } catch (NoSuchMethodException ex) {
                        }
                        try {
                            Class<?>[] params = {ClassLoader.class};
                            cl.getDeclaredMethod("setContextClassLoader", params);
                            return Boolean.TRUE;
                        } catch (NoSuchMethodException ex) {
                        }
                    }
                    return Boolean.FALSE;
                }
            }
        );
        return result.booleanValue();
    }

<<<<<<< HEAD
=======
    /**
     * Return an array of all live threads.
     */
    static Thread[] getAllThreads() {
        return getThreads();
    }

    private static native StackTraceElement[][] dumpThreads(Thread[] threads);
    private static native Thread[] getThreads();

>>>>>>> 9101466e
    /**
     * Returns the identifier of this Thread.  The thread ID is a positive
     * {@code long} number generated when this thread was created.
     * The thread ID is unique and remains unchanged during its lifetime.
     *
     * @return this thread's ID
     *
     * @deprecated This method is not final and may be overridden to return a
     * value that is not the thread ID. Use {@link #threadId()} instead.
     *
     * @since 1.5
     */
    @Deprecated(since="19")
    public long getId() {
        return threadId();
    }

    /**
     * Returns the identifier of this Thread.  The thread ID is a positive
     * {@code long} number generated when this thread was created.
     * The thread ID is unique and remains unchanged during its lifetime.
     *
     * @return this thread's ID
     * @since 19
     */
    public final long threadId() {
        return tid;
    }

    /**
     * A thread state.  A thread can be in one of the following states:
     * <ul>
     * <li>{@link #NEW}<br>
     *     A thread that has not yet started is in this state.
     *     </li>
     * <li>{@link #RUNNABLE}<br>
     *     A thread executing in the Java virtual machine is in this state.
     *     </li>
     * <li>{@link #BLOCKED}<br>
     *     A thread that is blocked waiting for a monitor lock
     *     is in this state.
     *     </li>
     * <li>{@link #WAITING}<br>
     *     A thread that is waiting indefinitely for another thread to
     *     perform a particular action is in this state.
     *     </li>
     * <li>{@link #TIMED_WAITING}<br>
     *     A thread that is waiting for another thread to perform an action
     *     for up to a specified waiting time is in this state.
     *     </li>
     * <li>{@link #TERMINATED}<br>
     *     A thread that has exited is in this state.
     *     </li>
     * </ul>
     *
     * <p>
     * A thread can be in only one state at a given point in time.
     * These states are virtual machine states which do not reflect
     * any operating system thread states.
     *
     * @since   1.5
     * @see #getState
     */
    public enum State {
        /**
         * Thread state for a thread which has not yet started.
         */
        NEW,

        /**
         * Thread state for a runnable thread.  A thread in the runnable
         * state is executing in the Java virtual machine but it may
         * be waiting for other resources from the operating system
         * such as processor.
         */
        RUNNABLE,

        /**
         * Thread state for a thread blocked waiting for a monitor lock.
         * A thread in the blocked state is waiting for a monitor lock
         * to enter a synchronized block/method or
         * reenter a synchronized block/method after calling
         * {@link Object#wait() Object.wait}.
         */
        BLOCKED,

        /**
         * Thread state for a waiting thread.
         * A thread is in the waiting state due to calling one of the
         * following methods:
         * <ul>
         *   <li>{@link Object#wait() Object.wait} with no timeout</li>
         *   <li>{@link #join() Thread.join} with no timeout</li>
         *   <li>{@link LockSupport#park() LockSupport.park}</li>
         * </ul>
         *
         * <p>A thread in the waiting state is waiting for another thread to
         * perform a particular action.
         *
         * For example, a thread that has called {@code Object.wait()}
         * on an object is waiting for another thread to call
         * {@code Object.notify()} or {@code Object.notifyAll()} on
         * that object. A thread that has called {@code Thread.join()}
         * is waiting for a specified thread to terminate.
         */
        WAITING,

        /**
         * Thread state for a waiting thread with a specified waiting time.
         * A thread is in the timed waiting state due to calling one of
         * the following methods with a specified positive waiting time:
         * <ul>
         *   <li>{@link #sleep Thread.sleep}</li>
         *   <li>{@link Object#wait(long) Object.wait} with timeout</li>
         *   <li>{@link #join(long) Thread.join} with timeout</li>
         *   <li>{@link LockSupport#parkNanos LockSupport.parkNanos}</li>
         *   <li>{@link LockSupport#parkUntil LockSupport.parkUntil}</li>
         * </ul>
         */
        TIMED_WAITING,

        /**
         * Thread state for a terminated thread.
         * The thread has completed execution.
         */
        TERMINATED;
    }

    /**
     * Returns the state of this thread.
     * This method is designed for use in monitoring of the system state,
     * not for synchronization control.
     *
     * @return this thread's state.
     * @since 1.5
     */
    public State getState() {
<<<<<<< HEAD
        synchronized (blockerLock) {
            if (eetop == NO_REF) {
                if (isDead()) {
                    return State.TERMINATED;
                }
                return State.NEW;
            }
            return State.values()[getStateImpl(eetop)];
        }
    }

    private native int getStateImpl(long eetop);

    // Added in JSR-166
=======
        return threadState();
    }

    /**
     * Returns the state of this thread.
     * This method can be used instead of getState as getState is not final and
     * so can be overridden to run arbitrary code.
     */
    State threadState() {
        return jdk.internal.misc.VM.toThreadState(holder.threadStatus);
    }

    /**
     * Returns true if the thread has terminated.
     */
    boolean isTerminated() {
        return threadState() == State.TERMINATED;
    }
>>>>>>> 9101466e

    /**
     * Interface for handlers invoked when a {@code Thread} abruptly
     * terminates due to an uncaught exception.
     * <p>When a thread is about to terminate due to an uncaught exception
     * the Java Virtual Machine will query the thread for its
     * {@code UncaughtExceptionHandler} using
     * {@link #getUncaughtExceptionHandler} and will invoke the handler's
     * {@code uncaughtException} method, passing the thread and the
     * exception as arguments.
     * If a thread has not had its {@code UncaughtExceptionHandler}
     * explicitly set, then its {@code ThreadGroup} object acts as its
     * {@code UncaughtExceptionHandler}. If the {@code ThreadGroup} object
     * has no
     * special requirements for dealing with the exception, it can forward
     * the invocation to the {@linkplain #getDefaultUncaughtExceptionHandler
     * default uncaught exception handler}.
     *
     * @see #setDefaultUncaughtExceptionHandler
     * @see #setUncaughtExceptionHandler
     * @see ThreadGroup#uncaughtException
     * @since 1.5
     */
    @FunctionalInterface
    public interface UncaughtExceptionHandler {
        /**
         * Method invoked when the given thread terminates due to the
         * given uncaught exception.
         * <p>Any exception thrown by this method will be ignored by the
         * Java Virtual Machine.
         * @param t the thread
         * @param e the exception
         */
        void uncaughtException(Thread t, Throwable e);
    }

    // null unless explicitly set
    private volatile UncaughtExceptionHandler uncaughtExceptionHandler;

    // null unless explicitly set
    private static volatile UncaughtExceptionHandler defaultUncaughtExceptionHandler;

    /**
     * Set the default handler invoked when a thread abruptly terminates
     * due to an uncaught exception, and no other handler has been defined
     * for that thread.
     *
     * <p>Uncaught exception handling is controlled first by the thread, then
     * by the thread's {@link ThreadGroup} object and finally by the default
     * uncaught exception handler. If the thread does not have an explicit
     * uncaught exception handler set, and the thread's thread group
     * (including parent thread groups)  does not specialize its
     * {@code uncaughtException} method, then the default handler's
     * {@code uncaughtException} method will be invoked.
     * <p>By setting the default uncaught exception handler, an application
     * can change the way in which uncaught exceptions are handled (such as
     * logging to a specific device, or file) for those threads that would
     * already accept whatever &quot;default&quot; behavior the system
     * provided.
     *
     * <p>Note that the default uncaught exception handler should not usually
     * defer to the thread's {@code ThreadGroup} object, as that could cause
     * infinite recursion.
     *
     * @param ueh the object to use as the default uncaught exception handler.
     * If {@code null} then there is no default handler.
     *
     * @throws SecurityException if a security manager is present and it denies
     *         {@link RuntimePermission}{@code ("setDefaultUncaughtExceptionHandler")}
     *
     * @see #setUncaughtExceptionHandler
     * @see #getUncaughtExceptionHandler
     * @see ThreadGroup#uncaughtException
     * @since 1.5
     */
    public static void setDefaultUncaughtExceptionHandler(UncaughtExceptionHandler ueh) {
        @SuppressWarnings("removal")
        SecurityManager sm = System.getSecurityManager();
        if (sm != null) {
            sm.checkPermission(
                new RuntimePermission("setDefaultUncaughtExceptionHandler"));
        }
        defaultUncaughtExceptionHandler = ueh;
    }

    /**
     * Returns the default handler invoked when a thread abruptly terminates
     * due to an uncaught exception. If the returned value is {@code null},
     * there is no default.
     * @since 1.5
     * @see #setDefaultUncaughtExceptionHandler
     * @return the default uncaught exception handler for all threads
     */
    public static UncaughtExceptionHandler getDefaultUncaughtExceptionHandler(){
        return defaultUncaughtExceptionHandler;
    }

    /**
     * Returns the handler invoked when this thread abruptly terminates
     * due to an uncaught exception. If this thread has not had an
     * uncaught exception handler explicitly set then this thread's
     * {@code ThreadGroup} object is returned, unless this thread
     * has terminated, in which case {@code null} is returned.
     * @since 1.5
     * @return the uncaught exception handler for this thread
     */
    public UncaughtExceptionHandler getUncaughtExceptionHandler() {
        if (isTerminated()) {
            // uncaughtExceptionHandler may be set to null after thread terminates
            return null;
        } else {
            UncaughtExceptionHandler ueh = uncaughtExceptionHandler;
            return (ueh != null) ? ueh : getThreadGroup();
        }
    }

    /**
     * Set the handler invoked when this thread abruptly terminates
     * due to an uncaught exception.
     * <p>A thread can take full control of how it responds to uncaught
     * exceptions by having its uncaught exception handler explicitly set.
     * If no such handler is set then the thread's {@code ThreadGroup}
     * object acts as its handler.
     * @param ueh the object to use as this thread's uncaught exception
     * handler. If {@code null} then this thread has no explicit handler.
     * @throws  SecurityException  if the current thread is not allowed to
     *          modify this thread.
     * @see #setDefaultUncaughtExceptionHandler
     * @see ThreadGroup#uncaughtException
     * @since 1.5
     */
    public void setUncaughtExceptionHandler(UncaughtExceptionHandler ueh) {
        checkAccess();
        uncaughtExceptionHandler(ueh);
    }

    void uncaughtExceptionHandler(UncaughtExceptionHandler ueh) {
        uncaughtExceptionHandler = ueh;
    }

    /**
     * Dispatch an uncaught exception to the handler. This method is
     * called when a thread terminates with an exception.
     */
    void dispatchUncaughtException(Throwable e) {
        getUncaughtExceptionHandler().uncaughtException(this, e);
    }

    /**
     * Holder class for constants.
     */
    @SuppressWarnings("removal")
    private static class Constants {
        // Thread group for virtual threads.
        static final ThreadGroup VTHREAD_GROUP;

        // AccessControlContext that doesn't support any permissions.
        @SuppressWarnings("removal")
        static final AccessControlContext NO_PERMISSIONS_ACC;

        // Placeholder TCCL when thread locals not supported
        static final ClassLoader NOT_SUPPORTED_CLASSLOADER;

        static {
            var getThreadGroup  = new PrivilegedAction<ThreadGroup>() {
                @Override
                public ThreadGroup run() {
                    ThreadGroup parent = Thread.currentCarrierThread().getThreadGroup();
                    for (ThreadGroup p; (p = parent.getParent()) != null; )
                        parent = p;
                    return parent;
                }
            };
            @SuppressWarnings("removal")
            ThreadGroup root = AccessController.doPrivileged(getThreadGroup);
            VTHREAD_GROUP = new ThreadGroup(root, "VirtualThreads", MAX_PRIORITY, false);

            NO_PERMISSIONS_ACC = new AccessControlContext(new ProtectionDomain[] {
                new ProtectionDomain(null, null)
            });

            var createClassLoader = new PrivilegedAction<ClassLoader>() {
                @Override
                public ClassLoader run() {
                    return new ClassLoader(null) { };
                }
            };
            @SuppressWarnings("removal")
            ClassLoader loader = AccessController.doPrivileged(createClassLoader);
            NOT_SUPPORTED_CLASSLOADER = loader;
        }
    }

    /**
     * Returns the special ThreadGroup for virtual threads.
     */
    static ThreadGroup virtualThreadGroup() {
        return Constants.VTHREAD_GROUP;
    }

    // The following three initially uninitialized fields are exclusively
    // managed by class java.util.concurrent.ThreadLocalRandom. These
    // fields are used to build the high-performance PRNGs in the
    // concurrent code.

    /** The current seed for a ThreadLocalRandom */
    long threadLocalRandomSeed;

    /** Probe hash value; nonzero if threadLocalRandomSeed initialized */
    int threadLocalRandomProbe;

    /** Secondary seed isolated from public ThreadLocalRandom sequence */
    int threadLocalRandomSecondarySeed;

    /** The thread container that this thread is in */
    private volatile ThreadContainer container;  // @Stable candidate?
    ThreadContainer threadContainer() {
        return container;
    }
    void setThreadContainer(ThreadContainer container) {
        // assert this.container == null;
        this.container = container;
    }

    /** The top of this stack of stackable scopes owned by this thread */
    private volatile StackableScope headStackableScopes;
    StackableScope headStackableScopes() {
        return headStackableScopes;
    }
    static void setHeadStackableScope(StackableScope scope) {
        currentThread().headStackableScopes = scope;
    }

    /* Some private helper methods */
    private native void setPriority0(int newPriority);
    private native void stop0(Object o);
    private native void suspend0();
    private native void resume0();
    private native void interrupt0();
    private static native void clearInterruptEvent();
    private native void setNativeName(String name);

<<<<<<< HEAD
    // If !isAlive(), tells if Thread died already or hasn't even started
    private volatile boolean started;
    // Used by the VM
    private boolean stopCalled;
    // Assigned by the vm
    private static ThreadGroup systemThreadGroup;
    // ThreadGroup where the "main" Thread starts
    private static ThreadGroup mainGroup;
    // Symbolic constant, no threadRef assigned or already cleaned up
    static final long NO_REF = 0;

    void uncaughtException(Throwable e) {
        UncaughtExceptionHandler handler = getUncaughtExceptionHandler();
        if (handler != null) {
            handler.uncaughtException(this, e);
        }
    }

    /**
     * Initialize the thread according to its parent Thread and the ThreadGroup where it should be added.
     *
     * @param booting Indicates if the JVM is booting up, i.e. if the main thread is being attached
     * @param threadGroup The ThreadGroup to which the receiver is being added
     * @param parent The creator Thread from which to inherit some values like local storage, etc.
     *                     If null, the receiver is either the main Thread or a JNI-C attached Thread
     * @param acc The AccessControlContext. If null, use the current context
     * @param inheritThreadLocals A boolean indicating whether to inherit initial values for inheritable thread-local variables
     */
    private void initialize(boolean booting, ThreadGroup threadGroup, Thread parent, AccessControlContext acc, boolean inheritThreadLocals) {
        tid = nextThreadID();
        this.group = threadGroup;
        if (booting) {
            System.afterClinitInitialization();
        }
        // initialize the thread local storage before making other calls
        if (parent != null) {
            // Non-main thread
            if (inheritThreadLocals && (parent.inheritableThreadLocals != null)) {
                inheritableThreadLocals = ThreadLocal.createInheritedMap(parent.inheritableThreadLocals);
            }
            @SuppressWarnings("removal")
            final SecurityManager sm = System.getSecurityManager();
            final Class<?> implClass = getClass();
            final Class<?> thisClass = Thread.class;
            if ((sm != null) && (implClass != thisClass)) {
                boolean override = AccessController.doPrivileged(new PrivilegedAction<Boolean>() {
                    @Override
                    public Boolean run() {
                        try {
                            Method method = implClass.getMethod("getContextClassLoader");
                            if (method.getDeclaringClass() != thisClass) {
                                return Boolean.TRUE;
                            }
                        } catch (NoSuchMethodException e) {
                        }
                        try {
                            Method method = implClass.getDeclaredMethod("setContextClassLoader", ClassLoader.class);
                            if (method.getDeclaringClass() != thisClass) {
                                return Boolean.TRUE;
                            }
                        } catch (NoSuchMethodException e) {
                        }
                        return Boolean.FALSE;
                    }
                }).booleanValue();
                if (override) {
                    sm.checkPermission(com.ibm.oti.util.RuntimePermissions.permissionEnableContextClassLoaderOverride);
                }
            }
            // By default a Thread "inherits" the context ClassLoader from its creator
            contextClassLoader = parent.getContextClassLoader();
        } else {
            // no parent: main thread, or one attached through JNI-C
            if (booting) {
                // Preload and initialize the JITHelpers class
                try {
                    Class.forName("com.ibm.jit.JITHelpers");
                } catch(ClassNotFoundException e) {
                    // Continue silently if the class can't be loaded and initialized for some reason,
                    // The JIT will tolerate this.
                }
                // Explicitly initialize ClassLoaders, so ClassLoader methods (such as
                // ClassLoader.callerClassLoader) can be used before System is initialized
                ClassLoader.initializeClassLoaders();
            }
            // Just set the context class loader
            contextClassLoader = ClassLoader.getSystemClassLoader();
        }
        threadGroup.checkAccess();
        threadGroup.addUnstarted();
        inheritedAccessControlContext = (acc == null) ? AccessController.getContext() : acc;
    }

    /**
     * Private constructor to be used by the VM for the threads attached through JNI.
     * They already have a running thread with no associated Java Thread, so this is
     * where the binding is done.
     *
     * @param vmName Name for the Thread being created (or null to auto-generate a name)
     * @param vmThreadGroup ThreadGroup for the Thread being created (or null for main threadGroup)
     * @param vmPriority Priority for the Thread being created
     * @param vmIsDaemon Indicates whether or not the Thread being created is a daemon thread
     *
     * @see   java.lang.ThreadGroup
     */
    private Thread(String vmName, Object vmThreadGroup, int vmPriority, boolean vmIsDaemon) {
        super();
        if (vmName == null) {
            if (threadInitNumber == 0) {
                name = "main";
            } else {
                name = "Thread-" + nextThreadNum();
            }
        } else {
            name = vmName;
        }
        daemon = vmIsDaemon;
        // If we called setPriority(), it would have to be after setting the ThreadGroup (further down),
        // because of the checkAccess() call (which requires the ThreadGroup set). However, for the main
        // Thread or JNI-C attached Threads we just trust the value the VM is passing us, and just assign.
        priority = vmPriority;
        boolean booting = false;
        if (mainGroup == null) {
            // only occurs during bootstrap
            booting = true;
            mainGroup = new ThreadGroup(systemThreadGroup, "main");
        } else {
            setNameImpl(eetop, name);
        }
        ThreadGroup threadGroup = (vmThreadGroup == null) ? mainGroup : (ThreadGroup)vmThreadGroup;
        // no parent Thread
        initialize(booting, threadGroup, null, null, true);
        this.group.add(this);

        if (booting) {
            /* JDK15+ native method binding uses java.lang.ClassLoader.findNative():bootstrapClassLoader.nativelibs.find(entryName)
             * to lookup native address when not found within systemClassLoader native libraries.
             * This requires bootstrapClassLoader is initialized via initialize(booting, threadGroup, null, null, true) above before
             * invoking a native method not present within systemClassLoader native libraries such as following setNameImpl modified
             * via JVMTI agent SetNativeMethodPrefix (https://github.com/eclipse-openj9/openj9/issues/11181).
             * After bootstrapClassLoader initialization, setNameImpl can be invoked before initialize() to set thread name earlier.
             */
            setNameImpl(eetop, "main");
            System.completeInitialization();
        }
    }

    private boolean isDead() {
        // Has already started, is not alive anymore, and has been removed from the ThreadGroup
        synchronized (blockerLock) {
            return (started && (eetop == NO_REF));
        }
    }

    Thread(Runnable runnable, String threadName, boolean isSystemThreadGroup, boolean inheritThreadLocals, boolean isDaemon, ClassLoader contextClassLoader) {
        this(isSystemThreadGroup ? systemThreadGroup : null, runnable, threadName, 0, null, inheritThreadLocals);
        this.daemon = isDaemon;
        this.contextClassLoader = contextClassLoader;
    }

=======
    // The address of the next thread identifier, see ThreadIdentifiers.
    private static native long getNextThreadIdOffset();
>>>>>>> 9101466e
}<|MERGE_RESOLUTION|>--- conflicted
+++ resolved
@@ -40,12 +40,7 @@
 import java.time.Duration;
 import java.util.Map;
 import java.util.HashMap;
-<<<<<<< HEAD
-import java.util.Properties;
-import java.util.concurrent.TimeUnit;
-=======
 import java.util.concurrent.ThreadFactory;
->>>>>>> 9101466e
 import java.util.concurrent.locks.LockSupport;
 import jdk.internal.event.ThreadSleepEvent;
 import jdk.internal.javac.PreviewFeature;
@@ -222,27 +217,7 @@
  * @since   1.0
  */
 public class Thread implements Runnable {
-<<<<<<< HEAD
-    private volatile String name;
-    private int priority;
-
-    /* Whether or not the thread is a daemon thread. */
-    private boolean daemon = false;
-
-    /* Interrupt state of the thread - read/written directly by JVM */
-    private volatile boolean interrupted;
-
-    /* Fields reserved for exclusive use by the JVM */
-    private boolean stillborn = false;
-=======
-    /* Make sure registerNatives is the first thing <clinit> does. */
-    private static native void registerNatives();
-    static {
-        registerNatives();
-    }
-
     /* Reserved for exclusive use by the JVM, maybe move to FieldHolder */
->>>>>>> 9101466e
     private long eetop;
 
     // thread id
@@ -251,13 +226,8 @@
     // thread name
     private volatile String name;
 
-<<<<<<< HEAD
-    /* The group of this thread */
-    ThreadGroup group;
-=======
     // interrupt status (read/written by VM)
     volatile boolean interrupted;
->>>>>>> 9101466e
 
     // context ClassLoader
     private volatile ClassLoader contextClassLoader;
@@ -306,20 +276,11 @@
     /*
      * Extent locals binding are maintained by the ExtentLocal class.
      */
-<<<<<<< HEAD
-    private long stackSize;
-
-    /*
-     * Thread ID
-     */
-    private long tid;
-=======
     private Object extentLocalBindings;
 
     static Object extentLocalBindings() {
         return currentThread().extentLocalBindings;
     }
->>>>>>> 9101466e
 
     static void setExtentLocalBindings(Object bindings) {
         currentThread().extentLocalBindings = bindings;
@@ -479,10 +440,6 @@
      *          cleared when this exception is thrown.
      */
     public static void sleep(long millis) throws InterruptedException {
-<<<<<<< HEAD
-        sleep(millis, 0);
-    }
-=======
         if (millis < 0) {
             throw new IllegalArgumentException("timeout value is negative");
         }
@@ -507,8 +464,11 @@
         }
     }
 
-    private static native void sleep0(long millis) throws InterruptedException;
->>>>>>> 9101466e
+    private static void sleep0(long millis) throws InterruptedException {
+        sleepImpl(millis, 0);
+    }
+
+    private static native void sleepImpl(long millis, int nanos);
 
     /**
      * Causes the currently executing thread to sleep (temporarily cease
@@ -532,9 +492,6 @@
      *          <i>interrupted status</i> of the current thread is
      *          cleared when this exception is thrown.
      */
-<<<<<<< HEAD
-    public static native void sleep(long millis, int nanos) throws InterruptedException;
-=======
     public static void sleep(long millis, int nanos) throws InterruptedException {
         if (millis < 0) {
             throw new IllegalArgumentException("timeout value is negative");
@@ -591,7 +548,6 @@
         }
         sleep(millis);
     }
->>>>>>> 9101466e
 
     /**
      * Indicates that the caller is momentarily unable to progress, until the
@@ -720,24 +676,7 @@
                 g = parent.getThreadGroup();
             }
         }
-
-<<<<<<< HEAD
-        initialize(false, g, parent, acc, inheritThreadLocals);
-
-        this.daemon = parent.isDaemon();
-        this.priority = parent.getPriority();
-        this.target = target;
-        setPriority(priority);
-        /* Stash the specified stack size in case the VM cares */
-        this.stackSize = stackSize;
-=======
-        // permission checks when creating a child Thread
-        if (!attached && security != null) {
-            security.checkAccess(g);
-            if (isCCLOverridden(getClass())) {
-                security.checkPermission(SecurityConstants.SUBCLASS_IMPLEMENTATION_PERMISSION);
-            }
-        }
+        initialize(false, g, parent, acc, characteristics);
 
         if (attached && VM.initLevel() < 1) {
             this.tid = 1;  // primordial thread
@@ -745,38 +684,6 @@
             this.tid = ThreadIdentifiers.next();
         }
         this.name = name;
-        if (acc != null) {
-            this.inheritedAccessControlContext = acc;
-        } else {
-            this.inheritedAccessControlContext = AccessController.getContext();
-        }
-
-        // thread locals
-        if (!attached) {
-            if ((characteristics & NO_THREAD_LOCALS) != 0) {
-                this.threadLocals = ThreadLocal.ThreadLocalMap.NOT_SUPPORTED;
-                this.inheritableThreadLocals = ThreadLocal.ThreadLocalMap.NOT_SUPPORTED;
-                this.contextClassLoader = Constants.NOT_SUPPORTED_CLASSLOADER;
-            } else if ((characteristics & NO_INHERIT_THREAD_LOCALS) == 0) {
-                ThreadLocal.ThreadLocalMap parentMap = parent.inheritableThreadLocals;
-                if (parentMap != null
-                        && parentMap != ThreadLocal.ThreadLocalMap.NOT_SUPPORTED
-                        && parentMap.size() > 0) {
-                    this.inheritableThreadLocals = ThreadLocal.createInheritedMap(parentMap);
-                }
-                ClassLoader parentLoader = contextClassLoader(parent);
-                if (VM.isBooted() && !isSupportedClassLoader(parentLoader)) {
-                    // parent does not support thread locals so no CCL to inherit
-                    this.contextClassLoader = ClassLoader.getSystemClassLoader();
-                } else {
-                    this.contextClassLoader = parentLoader;
-                }
-            } else if (VM.isBooted()) {
-                // default CCL to the system class loader when not inheriting
-                this.contextClassLoader = ClassLoader.getSystemClassLoader();
-            }
-        }
-
         int priority;
         boolean daemon;
         if (attached) {
@@ -1141,7 +1048,6 @@
             @Override OfVirtual inheritInheritableThreadLocals(boolean inherit);
             @Override OfVirtual uncaughtExceptionHandler(UncaughtExceptionHandler ueh);
         }
->>>>>>> 9101466e
     }
 
     /**
@@ -1569,29 +1475,6 @@
      *
      * @since 19
      */
-<<<<<<< HEAD
-    public synchronized void start() {
-        boolean success = false;
-
-        if (started) {
-            throw new IllegalThreadStateException();
-        }
-        group.add(this);
-        try {
-            synchronized (blockerLock) {
-                startImpl();
-                success = true;
-            }
-        } finally {
-            try {
-                if (!success) {
-                    group.threadStartFailed(this);
-                }
-            } catch (Throwable ignore) {
-                /* Ignore group.threadStartFailed exceptions. If startImpl threw a Throwable,
-                 * it will be passed up the call stack.
-                 */
-=======
     @PreviewFeature(feature = PreviewFeature.Feature.VIRTUAL_THREADS)
     public final boolean isVirtual() {
         return (this instanceof VirtualThread);
@@ -1609,7 +1492,7 @@
     public void start() {
         synchronized (this) {
             // zero status corresponds to state "NEW".
-            if (holder.threadStatus != 0)
+            if (started && (eetop != NO_REF))
                 throw new IllegalThreadStateException();
             start0();
         }
@@ -1623,7 +1506,7 @@
     void start(ThreadContainer container) {
         synchronized (this) {
             // zero status corresponds to state "NEW".
-            if (holder.threadStatus != 0)
+            if (started && (eetop != NO_REF))
                 throw new IllegalThreadStateException();
 
             // bind thread to container
@@ -1642,12 +1525,15 @@
                 if (!started) {
                     container.onExit(this);
                 }
->>>>>>> 9101466e
             }
         }
     }
 
-    private native void startImpl();
+    private void start0() {
+        synchronized (interruptLock) {
+            startImpl();
+        }
+    }
 
     /**
      * This method is run by the thread when it executes. Subclasses of {@code
@@ -1671,31 +1557,6 @@
     }
 
     /**
-<<<<<<< HEAD
-     * Called by J9VMInternals.threadCleanup() so the Thread can release resources
-     * and change its state.
-     *
-     * @see J9VMInternals#threadCleanup()
-     */
-    void exit() {
-        /* Refresh interrupted value so it is accurate when thread reference is removed. */
-        interrupted = interrupted();
-        if (threadLocals != null && TerminatingThreadLocal.REGISTRY.isPresent()) {
-            TerminatingThreadLocal.threadTerminated();
-        }
-        group = null;
-        /* Aggressively null out all reference fields: see bug 4006245 */
-        target = null;
-        /* Speed the release of some of these resources */
-        threadLocals = null;
-        inheritableThreadLocals = null;
-        inheritedAccessControlContext = null;
-        blocker = null;
-        uncaughtExceptionHandler = null;
-        synchronized (blockerLock) {
-            // so that isAlive() can work
-            eetop = Thread.NO_REF;
-=======
      * Null out reference after Thread termination.
      */
     void clearReferences() {
@@ -1712,7 +1573,9 @@
      * This method is called by the VM to give a Thread
      * a chance to clean up before it actually exits.
      */
-    private void exit() {
+    void exit() {
+        /* Refresh interrupted value so it is accurate when thread reference is removed. */
+        interrupted = interrupted();
         // pop any remaining scopes from the stack, this may block
         if (headStackableScopes != null) {
             StackableScope.popAll();
@@ -1730,7 +1593,10 @@
             }
         } finally {
             clearReferences();
->>>>>>> 9101466e
+        }
+        synchronized (interruptLock) {
+            // so that isAlive() can work
+            eetop = Thread.NO_REF;
         }
     }
 
@@ -1801,58 +1667,27 @@
      */
     @Deprecated(since="1.2", forRemoval=true)
     public final void stop() {
-        /* the only case we don't want to do the check is if the thread has been started but is now dead */
-        if (!isDead()) {
-            stopWithThrowable(new ThreadDeath());
-        }
-<<<<<<< HEAD
-    }
-
-    private final synchronized void stopWithThrowable(Throwable throwable) {
-        checkAccess();
-        if (currentThread() != this) {
-            @SuppressWarnings("removal")
-            SecurityManager currentManager = System.getSecurityManager();
-            if (currentManager != null) {
-                currentManager.checkPermission(SecurityConstants.STOP_THREAD_PERMISSION);
+        @SuppressWarnings("removal")
+        SecurityManager security = System.getSecurityManager();
+        if (security != null) {
+            checkAccess();
+            if (this != Thread.currentThread()) {
+                security.checkPermission(SecurityConstants.STOP_THREAD_PERMISSION);
             }
-=======
+        }
 
         if (isVirtual())
             throw new UnsupportedOperationException();
 
         // A zero status value corresponds to "NEW", it can't change to
         // not-NEW because we hold the lock.
-        if (holder.threadStatus != 0) {
+        if (started && (eetop != NO_REF)) {
             resume(); // Wake up thread if it was suspended; no-op otherwise
->>>>>>> 9101466e
-        }
-
-        synchronized (blockerLock) {
-            if (throwable != null) {
-                if (!started) {
-                    /* [PR CMVC 179978] Java7:JCK:java_lang.Thread fails in all platform */
-                    /*
-                     * If the thread has not yet been simply store the fact that stop has been called,
-                     * the JVM uses this to determine if stop has been called before start.
-                     */
-                    stopCalled = true;
-                } else {
-                    /* thread was started so do the full stop */
-                    stopImpl(throwable);
-                }
-            } else {
-                throw new NullPointerException();
-            }
-        }
-    }
-
-    /**
-     * Private method for the VM to do the actual work of stopping the Thread
-     *
-     * @param throwable Throwable object to be thrown by the Thread
-     */
-    private native void stopImpl(Throwable throwable);
+        }
+
+        // The VM can handle all thread states
+        stop0(new ThreadDeath());
+    }
 
     /**
      * Interrupts this thread.
@@ -1905,22 +1740,15 @@
                 Interruptible b = nioBlocker;
                 if (b != null) {
                     interrupted = true;
-                    interruptImpl(); // inform VM of interrupt
+                    interrupt0();  // inform VM of interrupt
                     b.interrupt(this);
                     return;
                 }
             }
         }
         interrupted = true;
-<<<<<<< HEAD
-        // inform VM of interrupt
-        interruptImpl();
-=======
         interrupt0();  // inform VM of interrupt
->>>>>>> 9101466e
-    }
-
-    private native void interruptImpl();
+    }
 
     /**
      * Tests whether the current thread has been interrupted.  The
@@ -1935,13 +1763,9 @@
      * @see #isInterrupted()
      * @revised 6.0, 14
      */
-<<<<<<< HEAD
-    public static native boolean interrupted();
-=======
     public static boolean interrupted() {
         return currentThread().getAndClearInterrupt();
     }
->>>>>>> 9101466e
 
     /**
      * Tests whether this thread has been interrupted.  The <i>interrupted
@@ -1953,14 +1777,9 @@
      * @revised 6.0, 14
      */
     public boolean isInterrupted() {
-        synchronized (blockerLock) {
-            return isInterruptedImpl();
-        }
-    }
-
-<<<<<<< HEAD
-    private native boolean isInterruptedImpl();
-=======
+        return interrupted;
+    }
+
     final void setInterrupt() {
         // assert Thread.currentCarrierThread() == this;
         if (!interrupted) {
@@ -1988,7 +1807,6 @@
         }
         return oldValue;
     }
->>>>>>> 9101466e
 
     /**
      * Tests if this thread is alive. A thread is alive if it has
@@ -1998,12 +1816,6 @@
      *          {@code false} otherwise.
      */
     public final boolean isAlive() {
-<<<<<<< HEAD
-        synchronized (blockerLock) {
-            return eetop != NO_REF;
-        }
-    }
-=======
         return alive();
     }
 
@@ -2014,8 +1826,12 @@
     boolean alive() {
         return isAlive0();
     }
-    private native boolean isAlive0();
->>>>>>> 9101466e
+
+    private boolean isAlive0() {
+        synchronized (interruptLock) {
+            return eetop != NO_REF;
+        }
+    }
 
     /**
      * Suspends this thread.
@@ -2045,22 +1861,10 @@
     @Deprecated(since="1.2", forRemoval=true)
     public final void suspend() {
         checkAccess();
-<<<<<<< HEAD
-        if (currentThread() == this) {
-            suspendImpl();
-        } else {
-            synchronized (blockerLock) {
-                suspendImpl();
-            }
-        }
-=======
         if (isVirtual())
             throw new UnsupportedOperationException();
         suspend0();
->>>>>>> 9101466e
-    }
-
-    private native void suspendImpl();
+    }
 
     /**
      * Resumes a suspended thread.
@@ -2086,18 +1890,10 @@
     @Deprecated(since="1.2", forRemoval=true)
     public final void resume() {
         checkAccess();
-<<<<<<< HEAD
-        synchronized (blockerLock) {
-            resumeImpl();
-        }
-=======
         if (isVirtual())
             throw new UnsupportedOperationException();
         resume0();
->>>>>>> 9101466e
-    }
-
-    private native void resumeImpl();
+    }
 
     /**
      * Changes the priority of this thread.
@@ -2120,25 +1916,6 @@
      */
     public final void setPriority(int newPriority) {
         checkAccess();
-<<<<<<< HEAD
-        if ((MIN_PRIORITY <= newPriority) && (newPriority <= MAX_PRIORITY)) {
-            ThreadGroup myThreadGroup = getThreadGroup();
-            /* [PR 134167 Ignore dead threads. */
-            if (myThreadGroup != null) {
-                int finalPriority = newPriority;
-                int threadGroupMaxPriority = myThreadGroup.getMaxPriority();
-                if (finalPriority > threadGroupMaxPriority) {
-                    finalPriority = threadGroupMaxPriority;
-                }
-                priority = finalPriority;
-                synchronized (blockerLock) {
-                    if (started && (NO_REF != eetop)) {
-                        setPriorityNoVMAccessImpl(eetop, finalPriority);
-                    }
-                }
-            }
-            return;
-=======
         if (newPriority > MAX_PRIORITY || newPriority < MIN_PRIORITY) {
             throw new IllegalArgumentException();
         }
@@ -2155,12 +1932,8 @@
                 newPriority = maxPriority;
             }
             setPriority0(holder.priority = newPriority);
->>>>>>> 9101466e
-        }
-        throw new IllegalArgumentException();
-    }
-
-    private native void setPriorityNoVMAccessImpl(long eetop, int priority);
+        }
+    }
 
     /**
      * Returns this thread's priority.
@@ -2199,26 +1972,16 @@
      * @see        #getName
      * @see        #checkAccess()
      */
-    public final void setName(String name) {
+    public final synchronized void setName(String name) {
         checkAccess();
         if (name == null) {
             throw new NullPointerException("name cannot be null");
         }
-<<<<<<< HEAD
-        synchronized (blockerLock) {
-            if (started && (eetop != NO_REF)) {
-                setNameImpl(eetop, name);
-            }
-            this.name = name;
-=======
         this.name = name;
         if (!isVirtual() && Thread.currentThread() == this) {
             setNativeName(name);
->>>>>>> 9101466e
-        }
-    }
-
-    private native void setNameImpl(long threadRef, String threadName);
+        }
+    }
 
     /**
      * Returns this thread's name.
@@ -2630,15 +2393,8 @@
         @SuppressWarnings("removal")
         SecurityManager sm = System.getSecurityManager();
         if (sm != null) {
-<<<<<<< HEAD
-            ClassLoader callerClassLoader = ClassLoader.callerClassLoader();
-            if (ClassLoader.needsClassLoaderPermissionCheck(callerClassLoader, contextClassLoader)) {
-                sm.checkPermission(SecurityConstants.GET_CLASSLOADER_PERMISSION);
-            }
-=======
             Class<?> caller = Reflection.getCallerClass();
             ClassLoader.checkClassLoaderPermission(cl, caller);
->>>>>>> 9101466e
         }
         return cl;
     }
@@ -2764,26 +2520,17 @@
             if (security != null) {
                 security.checkPermission(SecurityConstants.GET_STACK_TRACE_PERMISSION);
             }
-        }
-        Throwable t;
-
-        synchronized (blockerLock) {
+            // optimization so we do not call into the vm for threads that
+            // have not yet started or have terminated
             if (!isAlive()) {
                 return EMPTY_STACK_TRACE;
             }
-<<<<<<< HEAD
-            t = getStackTraceImpl();
-=======
             StackTraceElement[] stackTrace = asyncGetStackTrace();
             return (stackTrace != null) ? stackTrace : EMPTY_STACK_TRACE;
         } else {
             return (new Exception()).getStackTrace();
->>>>>>> 9101466e
-        }
-        return J9VMInternals.getStackTrace(t, false);
-    }
-
-    private native Throwable getStackTraceImpl();
+        }
+    }
 
     /**
      * Returns an array of stack trace elements representing the stack dump of
@@ -2805,7 +2552,15 @@
         }
     }
 
-    private native Object getStackTrace0();
+    private Object getStackTrace0() {
+        Throwable t;
+        synchronized (interruptLock) {
+            t = getStackTraceImpl();
+        }
+        return (Object)J9VMInternals.getStackTrace(t, false);
+    }
+
+    private native Throwable getStackTraceImpl();
 
     /**
      * Returns a map of stack traces for all live platform threads. The map
@@ -2918,8 +2673,6 @@
         return result.booleanValue();
     }
 
-<<<<<<< HEAD
-=======
     /**
      * Return an array of all live threads.
      */
@@ -2930,7 +2683,6 @@
     private static native StackTraceElement[][] dumpThreads(Thread[] threads);
     private static native Thread[] getThreads();
 
->>>>>>> 9101466e
     /**
      * Returns the identifier of this Thread.  The thread ID is a positive
      * {@code long} number generated when this thread was created.
@@ -3068,8 +2820,16 @@
      * @since 1.5
      */
     public State getState() {
-<<<<<<< HEAD
-        synchronized (blockerLock) {
+        return threadState();
+    }
+
+    /**
+     * Returns the state of this thread.
+     * This method can be used instead of getState as getState is not final and
+     * so can be overridden to run arbitrary code.
+     */
+    State threadState() {
+        synchronized (interruptLock) {
             if (eetop == NO_REF) {
                 if (isDead()) {
                     return State.TERMINATED;
@@ -3080,29 +2840,12 @@
         }
     }
 
-    private native int getStateImpl(long eetop);
-
-    // Added in JSR-166
-=======
-        return threadState();
-    }
-
-    /**
-     * Returns the state of this thread.
-     * This method can be used instead of getState as getState is not final and
-     * so can be overridden to run arbitrary code.
-     */
-    State threadState() {
-        return jdk.internal.misc.VM.toThreadState(holder.threadStatus);
-    }
-
     /**
      * Returns true if the thread has terminated.
      */
     boolean isTerminated() {
         return threadState() == State.TERMINATED;
     }
->>>>>>> 9101466e
 
     /**
      * Interface for handlers invoked when a {@code Thread} abruptly
@@ -3337,15 +3080,83 @@
     }
 
     /* Some private helper methods */
-    private native void setPriority0(int newPriority);
-    private native void stop0(Object o);
-    private native void suspend0();
-    private native void resume0();
-    private native void interrupt0();
-    private static native void clearInterruptEvent();
-    private native void setNativeName(String name);
-
-<<<<<<< HEAD
+    // The address of the next thread identifier, see ThreadIdentifiers.
+    private static native long getNextThreadIdOffset();
+
+    private void setPriority0(int newPriority) {
+        synchronized (interruptLock) {
+            if (started && (NO_REF != eetop)) {
+                setPriorityNoVMAccessImpl(eetop, newPriority);
+            }
+        }
+    }
+
+    private void stop0(Object o) {
+        synchronized (interruptLock) {
+            if (o != null) {
+                if (started) {
+                    /* [PR CMVC 179978] Java7:JCK:java_lang.Thread fails in all platform */
+                    /* If the thread has not yet been simply store the fact that stop has been called,
+                     * the JVM uses this to determine if stop has been called before start.
+                     */
+                    stopCalled = true;
+                } else {
+                    /* thread was started so do the full stop */
+                    stopImpl((Throwable)o);
+                }
+            } else {
+                throw new NullPointerException();
+            }
+        }
+    }
+
+    private void suspend0() {
+        if (currentThread() == this) {
+            suspendImpl();
+        } else {
+            synchronized (interruptLock) {
+                suspendImpl();
+            }
+        }
+    }
+
+    private void resume0() {
+        synchronized (interruptLock) {
+            resumeImpl();
+        }
+    }
+
+    private void interrupt0() {
+        interruptImpl();
+    }
+
+    private static void clearInterruptEvent() {
+        interruptedImpl();
+    }
+
+    private void setNativeName(String name) {
+        synchronized (interruptLock) {
+            if (started && (eetop != NO_REF)) {
+                setNameImpl(eetop, name);
+            }
+        }
+    }
+
+    private native void startImpl();
+    private native void setPriorityNoVMAccessImpl(long eetop, int priority);
+    /**
+     * Private method for the VM to do the actual work of stopping the Thread
+     *
+     * @param throwable Throwable object to be thrown by the Thread
+     */
+    private native void stopImpl(Throwable throwable);
+    private native void suspendImpl();
+    private native void resumeImpl();
+    private native void interruptImpl();
+    private static native boolean interruptedImpl();
+    private native void setNameImpl(long threadRef, String threadName);
+    private native int getStateImpl(long eetop);
+
     // If !isAlive(), tells if Thread died already or hasn't even started
     private volatile boolean started;
     // Used by the VM
@@ -3374,17 +3185,34 @@
      * @param acc The AccessControlContext. If null, use the current context
      * @param inheritThreadLocals A boolean indicating whether to inherit initial values for inheritable thread-local variables
      */
-    private void initialize(boolean booting, ThreadGroup threadGroup, Thread parent, AccessControlContext acc, boolean inheritThreadLocals) {
-        tid = nextThreadID();
-        this.group = threadGroup;
+    private void initialize(boolean booting, ThreadGroup threadGroup, Thread parent, AccessControlContext acc, int characteristics) {
         if (booting) {
             System.afterClinitInitialization();
-        }
-        // initialize the thread local storage before making other calls
-        if (parent != null) {
-            // Non-main thread
-            if (inheritThreadLocals && (parent.inheritableThreadLocals != null)) {
-                inheritableThreadLocals = ThreadLocal.createInheritedMap(parent.inheritableThreadLocals);
+            // no parent: main thread, or one attached through JNI-C
+            if (parent == null) {
+                // Preload and initialize the JITHelpers class
+                try {
+                    Class.forName("com.ibm.jit.JITHelpers");
+                } catch(ClassNotFoundException e) {
+                    // Continue silently if the class can't be loaded and initialized for some reason,
+                    // The JIT will tolerate this.
+                }
+
+                // Explicitly initialize ClassLoaders, so ClassLoader methods (such as
+                // ClassLoader.callerClassLoader) can be used before System is initialized
+                ClassLoader.initializeClassLoaders();
+            }
+        }
+        if ((characteristics & NO_THREAD_LOCALS) != 0) {
+            this.threadLocals = ThreadLocal.ThreadLocalMap.NOT_SUPPORTED;
+            this.inheritableThreadLocals = ThreadLocal.ThreadLocalMap.NOT_SUPPORTED;
+            this.contextClassLoader = Constants.NOT_SUPPORTED_CLASSLOADER;
+        } else if (((characteristics & NO_INHERIT_THREAD_LOCALS) == 0) && (parent != null)) {
+            ThreadLocal.ThreadLocalMap parentMap = parent.inheritableThreadLocals;
+            if (parentMap != null
+                    && parentMap != ThreadLocal.ThreadLocalMap.NOT_SUPPORTED
+                    && parentMap.size() > 0) {
+                this.inheritableThreadLocals = ThreadLocal.createInheritedMap(parentMap);
             }
             @SuppressWarnings("removal")
             final SecurityManager sm = System.getSecurityManager();
@@ -3415,28 +3243,19 @@
                     sm.checkPermission(com.ibm.oti.util.RuntimePermissions.permissionEnableContextClassLoaderOverride);
                 }
             }
-            // By default a Thread "inherits" the context ClassLoader from its creator
-            contextClassLoader = parent.getContextClassLoader();
-        } else {
-            // no parent: main thread, or one attached through JNI-C
-            if (booting) {
-                // Preload and initialize the JITHelpers class
-                try {
-                    Class.forName("com.ibm.jit.JITHelpers");
-                } catch(ClassNotFoundException e) {
-                    // Continue silently if the class can't be loaded and initialized for some reason,
-                    // The JIT will tolerate this.
-                }
-                // Explicitly initialize ClassLoaders, so ClassLoader methods (such as
-                // ClassLoader.callerClassLoader) can be used before System is initialized
-                ClassLoader.initializeClassLoaders();
+            ClassLoader parentLoader = contextClassLoader(parent);
+            if (VM.isBooted() && !isSupportedClassLoader(parentLoader)) {
+                // parent does not support thread locals so no CCL to inherit
+                this.contextClassLoader = ClassLoader.getSystemClassLoader();
+            } else {
+                this.contextClassLoader = parentLoader;
             }
-            // Just set the context class loader
-            contextClassLoader = ClassLoader.getSystemClassLoader();
+        } else if (VM.isBooted()) {
+            // default CCL to the system class loader when not inheriting
+            this.contextClassLoader = ClassLoader.getSystemClassLoader();
         }
         threadGroup.checkAccess();
-        threadGroup.addUnstarted();
-        inheritedAccessControlContext = (acc == null) ? AccessController.getContext() : acc;
+        this.inheritedAccessControlContext = (acc == null) ? AccessController.getContext() : acc;
     }
 
     /**
@@ -3454,19 +3273,10 @@
     private Thread(String vmName, Object vmThreadGroup, int vmPriority, boolean vmIsDaemon) {
         super();
         if (vmName == null) {
-            if (threadInitNumber == 0) {
-                name = "main";
-            } else {
-                name = "Thread-" + nextThreadNum();
-            }
+            name = genThreadName();
         } else {
             name = vmName;
         }
-        daemon = vmIsDaemon;
-        // If we called setPriority(), it would have to be after setting the ThreadGroup (further down),
-        // because of the checkAccess() call (which requires the ThreadGroup set). However, for the main
-        // Thread or JNI-C attached Threads we just trust the value the VM is passing us, and just assign.
-        priority = vmPriority;
         boolean booting = false;
         if (mainGroup == null) {
             // only occurs during bootstrap
@@ -3476,10 +3286,15 @@
             setNameImpl(eetop, name);
         }
         ThreadGroup threadGroup = (vmThreadGroup == null) ? mainGroup : (ThreadGroup)vmThreadGroup;
+
+        // If we called setPriority(), it would have to be after setting the ThreadGroup (further down),
+        // because of the checkAccess() call (which requires the ThreadGroup set). However, for the main
+        // Thread or JNI-C attached Threads we just trust the value the VM is passing us, and just assign.
+        this.holder = new FieldHolder(threadGroup, null, 0, vmPriority, vmIsDaemon);
+        this.tid = ThreadIdentifiers.next();
+
         // no parent Thread
-        initialize(booting, threadGroup, null, null, true);
-        this.group.add(this);
-
+        initialize(booting, threadGroup, null, null, 0);
         if (booting) {
             /* JDK15+ native method binding uses java.lang.ClassLoader.findNative():bootstrapClassLoader.nativelibs.find(entryName)
              * to lookup native address when not found within systemClassLoader native libraries.
@@ -3495,19 +3310,14 @@
 
     private boolean isDead() {
         // Has already started, is not alive anymore, and has been removed from the ThreadGroup
-        synchronized (blockerLock) {
+        synchronized (interruptLock) {
             return (started && (eetop == NO_REF));
         }
     }
 
     Thread(Runnable runnable, String threadName, boolean isSystemThreadGroup, boolean inheritThreadLocals, boolean isDaemon, ClassLoader contextClassLoader) {
-        this(isSystemThreadGroup ? systemThreadGroup : null, runnable, threadName, 0, null, inheritThreadLocals);
-        this.daemon = isDaemon;
+        this(isSystemThreadGroup ? systemThreadGroup : null, threadName, (inheritThreadLocals ? 0 : NO_INHERIT_THREAD_LOCALS), runnable, 0, null);
+        daemon(isDaemon);
         this.contextClassLoader = contextClassLoader;
     }
-
-=======
-    // The address of the next thread identifier, see ThreadIdentifiers.
-    private static native long getNextThreadIdOffset();
->>>>>>> 9101466e
 }