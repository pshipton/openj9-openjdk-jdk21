/*
 * Copyright (c) 1996, 2022, Oracle and/or its affiliates. All rights reserved.
 * DO NOT ALTER OR REMOVE COPYRIGHT NOTICES OR THIS FILE HEADER.
 *
 * This code is free software; you can redistribute it and/or modify it
 * under the terms of the GNU General Public License version 2 only, as
 * published by the Free Software Foundation.  Oracle designates this
 * particular file as subject to the "Classpath" exception as provided
 * by Oracle in the LICENSE file that accompanied this code.
 *
 * This code is distributed in the hope that it will be useful, but WITHOUT
 * ANY WARRANTY; without even the implied warranty of MERCHANTABILITY or
 * FITNESS FOR A PARTICULAR PURPOSE.  See the GNU General Public License
 * version 2 for more details (a copy is included in the LICENSE file that
 * accompanied this code).
 *
 * You should have received a copy of the GNU General Public License version
 * 2 along with this work; if not, write to the Free Software Foundation,
 * Inc., 51 Franklin St, Fifth Floor, Boston, MA 02110-1301 USA.
 *
 * Please contact Oracle, 500 Oracle Parkway, Redwood Shores, CA 94065 USA
 * or visit www.oracle.com if you need additional information or have any
 * questions.
 */

/*
 * ===========================================================================
 * (c) Copyright IBM Corp. 2022, 2022 All Rights Reserved
 * ===========================================================================
 */

package java.security;

import jdk.internal.util.random.RandomSupport.RandomGeneratorProperties;
import sun.security.jca.GetInstance;
import sun.security.jca.GetInstance.Instance;
import sun.security.jca.Providers;
import sun.security.provider.SunEntries;
import sun.security.util.Debug;

<<<<<<< HEAD
import java.security.Provider.Service;
import java.util.Objects;
import java.util.regex.Matcher;
import java.util.regex.Pattern;
=======
import openj9.internal.security.FIPSConfigurator;
>>>>>>> e70dbe43

/**
 * This class provides a cryptographically strong random number
 * generator (RNG).
 *
 * <p>A cryptographically strong random number minimally complies with the
 * statistical random number generator tests specified in
 * <a href="http://nvlpubs.nist.gov/nistpubs/FIPS/NIST.FIPS.140-2.pdf">
 * <i>FIPS 140-2, Security Requirements for Cryptographic Modules</i></a>,
 * section 4.9.1.
 * Additionally, {@code SecureRandom} must produce non-deterministic output.
 * Therefore, any seed material passed to a {@code SecureRandom} object must be
 * unpredictable, and all {@code SecureRandom} output sequences must be
 * cryptographically strong, as described in
 * <a href="https://tools.ietf.org/html/rfc4086">
 * <i>RFC 4086: Randomness Requirements for Security</i></a>.
 *
 * <p> Many {@code SecureRandom} implementations are in the form of a
 * pseudo-random number generator (PRNG, also known as deterministic random
 * bits generator or DRBG), which means they use a deterministic algorithm
 * to produce a pseudo-random sequence from a random seed.
 * Other implementations may produce true random numbers,
 * and yet others may use a combination of both techniques.
 *
 * <p>A caller obtains a {@code SecureRandom} instance via the
 * no-argument constructor or one of the {@code getInstance} methods.
 * For example:
 *
 * <blockquote><pre>
 * SecureRandom r1 = new SecureRandom();
 * SecureRandom r2 = SecureRandom.getInstance("NativePRNG");
 * SecureRandom r3 = SecureRandom.getInstance("DRBG",
 *         DrbgParameters.instantiation(128, RESEED_ONLY, null));</pre>
 * </blockquote>
 *
 * <p> The third statement above returns a {@code SecureRandom} object of the
 * specific algorithm supporting the specific instantiate parameters. The
 * implementation's effective instantiated parameters must match this minimum
 * request but is not necessarily the same. For example, even if the request
 * does not require a certain feature, the actual instantiation can provide
 * the feature. An implementation may lazily instantiate a {@code SecureRandom}
 * until it's actually used, but the effective instantiate parameters must be
 * determined right after it's created and {@link #getParameters()} should
 * always return the same result unchanged.
 *
 * <p> Typical callers of {@code SecureRandom} invoke the following methods
 * to retrieve random bytes:
 *
 * <blockquote><pre>
 * SecureRandom random = new SecureRandom();
 * byte[] bytes = new byte[20];
 * random.nextBytes(bytes);</pre>
 * </blockquote>
 *
 * <p> Callers may also invoke the {@link #generateSeed} method
 * to generate a given number of seed bytes (to seed other random number
 * generators, for example):
 *
 * <blockquote><pre>
 * byte[] seed = random.generateSeed(20);</pre>
 * </blockquote>
 *
 * <p> A newly created PRNG {@code SecureRandom} object is not seeded (except
 * if it is created by {@link #SecureRandom(byte[])}). The first call to
 * {@code nextBytes} will force it to seed itself from an implementation-
 * specific entropy source. This self-seeding will not occur if {@code setSeed}
 * was previously called.
 *
 * <p> A {@code SecureRandom} can be reseeded at any time by calling the
 * {@code reseed} or {@code setSeed} method. The {@code reseed} method
 * reads entropy input from its entropy source to reseed itself.
 * The {@code setSeed} method requires the caller to provide the seed.
 *
 * <p> Please note that {@code reseed} may not be supported by all
 * {@code SecureRandom} implementations.
 *
 * <p> Some {@code SecureRandom} implementations may accept a
 * {@link SecureRandomParameters} parameter in its
 * {@link #nextBytes(byte[], SecureRandomParameters)} and
 * {@link #reseed(SecureRandomParameters)} methods to further
 * control the behavior of the methods.
 *
 * <p> Note: Depending on the implementation, the {@code generateSeed},
 * {@code reseed} and {@code nextBytes} methods may block as entropy is being
 * gathered, for example, if the entropy source is /dev/random on various
 * Unix-like operating systems.
 *
 * <h2> Thread safety </h2>
 * {@code SecureRandom} objects are safe for use by multiple concurrent threads.
 *
 * @implSpec
 * A {@code SecureRandom} service provider can advertise that it is thread-safe
 * by setting the <a href=
 * "{@docRoot}/../specs/security/standard-names.html#service-attributes">service
 * provider attribute</a> "ThreadSafe" to "true" when registering the provider.
 * Otherwise, this class will instead synchronize access to the following
 * methods of the {@code SecureRandomSpi} implementation:
 * <ul>
 * <li>{@link SecureRandomSpi#engineSetSeed(byte[])}
 * <li>{@link SecureRandomSpi#engineNextBytes(byte[])}
 * <li>{@link SecureRandomSpi#engineNextBytes(byte[], SecureRandomParameters)}
 * <li>{@link SecureRandomSpi#engineGenerateSeed(int)}
 * <li>{@link SecureRandomSpi#engineReseed(SecureRandomParameters)}
 * </ul>
 *
 * @see java.security.SecureRandomSpi
 * @see java.util.Random
 *
 * @author Benjamin Renaud
 * @author Josh Bloch
 * @since 1.1
 */

@RandomGeneratorProperties(
        name = "SecureRandom",
        isStochastic = true
)
public class SecureRandom extends java.util.Random {

    private static final Debug pdebug =
                        Debug.getInstance("provider", "Provider");
    private static final boolean skipDebug =
        Debug.isOn("engine=") && !Debug.isOn("securerandom");

    /**
     * The provider.
     *
     * @serial
     * @since 1.2
     */
    private Provider provider = null;

    /**
     * The provider implementation.
     *
     * @serial
     * @since 1.2
     */
    private SecureRandomSpi secureRandomSpi = null;

    /**
     * Thread safety.
     *
     * @serial
     * @since 9
     */
    private final boolean threadSafe;

    /**
     * The algorithm name or {@code null} if unknown.
     *
     * @serial
     * @since 1.5
     */
    private String algorithm;

    // Seed Generator
    private static volatile SecureRandom seedGenerator;

    /**
     * Constructs a secure random number generator (RNG) implementing the
     * default random number algorithm.
     *
     * <p> This constructor traverses the list of registered security Providers,
     * starting with the most preferred Provider.
     * A new {@code SecureRandom} object encapsulating the
     * {@code SecureRandomSpi} implementation from the first
     * Provider that supports a {@code SecureRandom} (RNG) algorithm is returned.
     * If none of the Providers support an RNG algorithm,
     * then an implementation-specific default is returned.
     *
     * <p> Note that the list of registered providers may be retrieved via
     * the {@link Security#getProviders() Security.getProviders()} method.
     *
     * <p> See the {@code SecureRandom} section in the <a href=
     * "{@docRoot}/../specs/security/standard-names.html#securerandom-number-generation-algorithms">
     * Java Security Standard Algorithm Names Specification</a>
     * for information about standard RNG algorithm names.
     */
    public SecureRandom() {
        /*
         * This call to our superclass constructor will result in a call
         * to our own {@code setSeed} method, which will return
         * immediately when it is passed zero.
         */
        super(0);
        getDefaultPRNG(false, null);
        this.threadSafe = getThreadSafe();
    }

    private boolean getThreadSafe() {
        if (provider == null || algorithm == null) {
            return false;
        } else {
            return Boolean.parseBoolean(provider.getProperty(
                    "SecureRandom." + algorithm + " ThreadSafe", "false"));
        }
    }

    /**
     * Constructs a secure random number generator (RNG) implementing the
     * default random number algorithm.
     * The {@code SecureRandom} instance is seeded with the specified seed bytes.
     *
     * <p> This constructor traverses the list of registered security Providers,
     * starting with the most preferred Provider.
     * A new {@code SecureRandom} object encapsulating the
     * {@code SecureRandomSpi} implementation from the first
     * Provider that supports a {@code SecureRandom} (RNG) algorithm is returned.
     * If none of the Providers support an RNG algorithm,
     * then an implementation-specific default is returned.
     *
     * <p> Note that the list of registered providers may be retrieved via
     * the {@link Security#getProviders() Security.getProviders()} method.
     *
     * <p> See the {@code SecureRandom} section in the <a href=
     * "{@docRoot}/../specs/security/standard-names.html#securerandom-number-generation-algorithms">
     * Java Security Standard Algorithm Names Specification</a>
     * for information about standard RNG algorithm names.
     *
     * @param seed the seed.
     */
    public SecureRandom(byte[] seed) {
        super(0);
        getDefaultPRNG(true, seed);
        this.threadSafe = getThreadSafe();
    }

    private void getDefaultPRNG(boolean setSeed, byte[] seed) {
        Service prngService = null;
        String prngAlgorithm = null;

        // If in FIPS mode, use the SecureRandom from the FIPS provider.
        if (FIPSConfigurator.enableFIPS()) {
            Provider p = Security.getProvider("SunPKCS11-NSS-FIPS");
            prngAlgorithm = "PKCS11";
            if (p == null) {
                throw new RuntimeException("could not find SunPKCS11-NSS-FIPS provider for FIPS mode");
            }
            prngService = p.getService("SecureRandom", prngAlgorithm);
            if (prngService == null) {
                throw new RuntimeException("could not find SecureRandom implementation from SunPKCS11-NSS-FIPS");
            }
        } else {
            for (Provider p : Providers.getProviderList().providers()) {
                // SUN provider uses the SunEntries.DEF_SECURE_RANDOM_ALGO
                // as the default SecureRandom algorithm; for other providers,
                // Provider.getDefaultSecureRandom() will use the 1st
                // registered SecureRandom algorithm
                if (p.getName().equals("SUN")) {
                    prngAlgorithm = SunEntries.DEF_SECURE_RANDOM_ALGO;
                    prngService = p.getService("SecureRandom", prngAlgorithm);
                    break;
                } else {
                    prngService = p.getDefaultSecureRandomService();
                    if (prngService != null) {
                        prngAlgorithm = prngService.getAlgorithm();
                        break;
                    }
                }
            }
        }
<<<<<<< HEAD
        // per javadoc, if none of the Providers support an RNG algorithm,
=======

        // per javadoc, if none of the Providers support a RNG algorithm,
>>>>>>> e70dbe43
        // then an implementation-specific default is returned.
        if (prngService == null) {
            prngAlgorithm = "SHA1PRNG";
            this.secureRandomSpi = new sun.security.provider.SecureRandom();
            this.provider = Providers.getSunProvider();
        } else {
            try {
                this.secureRandomSpi = (SecureRandomSpi)
                    prngService.newInstance(null);
                this.provider = prngService.getProvider();
            } catch (NoSuchAlgorithmException nsae) {
                // should not happen
                throw new RuntimeException(nsae);
            }
        }
        if (setSeed) {
            this.secureRandomSpi.engineSetSeed(seed);
        }
        // JDK 1.1 based implementations subclass SecureRandom instead of
        // SecureRandomSpi. They will also go through this code path because
        // they must call a SecureRandom constructor as it is their superclass.
        // If we are dealing with such an implementation, do not set the
        // algorithm value as it would be inaccurate.
        if (getClass() == SecureRandom.class) {
            this.algorithm = prngAlgorithm;
        }
    }

    /**
     * Creates a {@code SecureRandom} object.
     *
     * @param secureRandomSpi the {@code SecureRandom} implementation.
     * @param provider the provider.
     */
    protected SecureRandom(SecureRandomSpi secureRandomSpi,
                           Provider provider) {
        this(secureRandomSpi, provider, null);
    }

    private SecureRandom(SecureRandomSpi secureRandomSpi, Provider provider,
            String algorithm) {
        super(0);
        this.secureRandomSpi = secureRandomSpi;
        this.provider = provider;
        this.algorithm = algorithm;
        this.threadSafe = getThreadSafe();

        if (!skipDebug && pdebug != null) {
            pdebug.println("SecureRandom." + algorithm +
                " algorithm from: " + getProviderName());
        }
    }

    private String getProviderName() {
        return (provider == null) ? "(no provider)" : provider.getName();
    }

    /**
     * Returns a {@code SecureRandom} object that implements the specified
     * Random Number Generator (RNG) algorithm.
     *
     * <p> This method traverses the list of registered security Providers,
     * starting with the most preferred Provider.
     * A new {@code SecureRandom} object encapsulating the
     * {@code SecureRandomSpi} implementation from the first
     * Provider that supports the specified algorithm is returned.
     *
     * <p> Note that the list of registered providers may be retrieved via
     * the {@link Security#getProviders() Security.getProviders()} method.
     *
     * @implNote
     * The JDK Reference Implementation additionally uses the
     * {@code jdk.security.provider.preferred}
     * {@link Security#getProperty(String) Security} property to determine
     * the preferred provider order for the specified algorithm. This
     * may be different from the order of providers returned by
     * {@link Security#getProviders() Security.getProviders()}.
     *
     * @param algorithm the name of the RNG algorithm.
     * See the {@code SecureRandom} section in the <a href=
     * "{@docRoot}/../specs/security/standard-names.html#securerandom-number-generation-algorithms">
     * Java Security Standard Algorithm Names Specification</a>
     * for information about standard RNG algorithm names.
     *
     * @return the new {@code SecureRandom} object
     *
     * @throws NoSuchAlgorithmException if no {@code Provider} supports a
     *         {@code SecureRandomSpi} implementation for the
     *         specified algorithm
     *
     * @throws NullPointerException if {@code algorithm} is {@code null}
     *
     * @see Provider
     *
     * @since 1.2
     */
    public static SecureRandom getInstance(String algorithm)
            throws NoSuchAlgorithmException {
        Objects.requireNonNull(algorithm, "null algorithm name");
        Instance instance = GetInstance.getInstance("SecureRandom",
                SecureRandomSpi.class, algorithm);
        return new SecureRandom((SecureRandomSpi)instance.impl,
                instance.provider, algorithm);
    }

    /**
     * Returns a {@code SecureRandom} object that implements the specified
     * Random Number Generator (RNG) algorithm.
     *
     * <p> A new {@code SecureRandom} object encapsulating the
     * {@code SecureRandomSpi} implementation from the specified provider
     * is returned.  The specified provider must be registered
     * in the security provider list.
     *
     * <p> Note that the list of registered providers may be retrieved via
     * the {@link Security#getProviders() Security.getProviders()} method.
     *
     * @param algorithm the name of the RNG algorithm.
     * See the {@code SecureRandom} section in the <a href=
     * "{@docRoot}/../specs/security/standard-names.html#securerandom-number-generation-algorithms">
     * Java Security Standard Algorithm Names Specification</a>
     * for information about standard RNG algorithm names.
     *
     * @param provider the name of the provider.
     *
     * @return the new {@code SecureRandom} object
     *
     * @throws IllegalArgumentException if the provider name is {@code null}
     *         or empty
     *
     * @throws NoSuchAlgorithmException if a {@code SecureRandomSpi}
     *         implementation for the specified algorithm is not
     *         available from the specified provider
     *
     * @throws NoSuchProviderException if the specified provider is not
     *         registered in the security provider list
     *
     * @throws NullPointerException if {@code algorithm} is {@code null}
     *
     * @see Provider
     *
     * @since 1.2
     */
    public static SecureRandom getInstance(String algorithm, String provider)
            throws NoSuchAlgorithmException, NoSuchProviderException {
        Objects.requireNonNull(algorithm, "null algorithm name");
        Instance instance = GetInstance.getInstance("SecureRandom",
            SecureRandomSpi.class, algorithm, provider);
        return new SecureRandom((SecureRandomSpi)instance.impl,
            instance.provider, algorithm);
    }

    /**
     * Returns a {@code SecureRandom} object that implements the specified
     * Random Number Generator (RNG) algorithm.
     *
     * <p> A new {@code SecureRandom} object encapsulating the
     * {@code SecureRandomSpi} implementation from the specified {@code Provider}
     * object is returned.  Note that the specified {@code Provider} object
     * does not have to be registered in the provider list.
     *
     * @param algorithm the name of the RNG algorithm.
     * See the {@code SecureRandom} section in the <a href=
     * "{@docRoot}/../specs/security/standard-names.html#securerandom-number-generation-algorithms">
     * Java Security Standard Algorithm Names Specification</a>
     * for information about standard RNG algorithm names.
     *
     * @param provider the provider.
     *
     * @return the new {@code SecureRandom} object
     *
     * @throws IllegalArgumentException if the specified provider is
     *         {@code null}
     *
     * @throws NoSuchAlgorithmException if a {@code SecureRandomSpi}
     *         implementation for the specified algorithm is not available
     *         from the specified {@code Provider} object
     *
     * @throws NullPointerException if {@code algorithm} is {@code null}
     *
     * @see Provider
     *
     * @since 1.4
     */
    public static SecureRandom getInstance(String algorithm,
            Provider provider) throws NoSuchAlgorithmException {
        Objects.requireNonNull(algorithm, "null algorithm name");
        Instance instance = GetInstance.getInstance("SecureRandom",
            SecureRandomSpi.class, algorithm, provider);
        return new SecureRandom((SecureRandomSpi)instance.impl,
            instance.provider, algorithm);
    }

    /**
     * Returns a {@code SecureRandom} object that implements the specified
     * Random Number Generator (RNG) algorithm and supports the specified
     * {@code SecureRandomParameters} request.
     *
     * <p> This method traverses the list of registered security Providers,
     * starting with the most preferred Provider.
     * A new {@code SecureRandom} object encapsulating the
     * {@code SecureRandomSpi} implementation from the first
     * Provider that supports the specified algorithm and the specified
     * {@code SecureRandomParameters} is returned.
     *
     * <p> Note that the list of registered providers may be retrieved via
     * the {@link Security#getProviders() Security.getProviders()} method.
     *
     * @implNote
     * The JDK Reference Implementation additionally uses the
     * {@code jdk.security.provider.preferred} property to determine
     * the preferred provider order for the specified algorithm. This
     * may be different from the order of providers returned by
     * {@link Security#getProviders() Security.getProviders()}.
     *
     * @param algorithm the name of the RNG algorithm.
     * See the {@code SecureRandom} section in the <a href=
     * "{@docRoot}/../specs/security/standard-names.html#securerandom-number-generation-algorithms">
     * Java Security Standard Algorithm Names Specification</a>
     * for information about standard RNG algorithm names.
     *
     * @param params the {@code SecureRandomParameters}
     *               the newly created {@code SecureRandom} object must support.
     *
     * @return the new {@code SecureRandom} object
     *
     * @throws IllegalArgumentException if the specified params is
     *         {@code null}
     *
     * @throws NoSuchAlgorithmException if no Provider supports a
     *         {@code SecureRandomSpi} implementation for the specified
     *         algorithm and parameters
     *
     * @throws NullPointerException if {@code algorithm} is {@code null}
     *
     * @see Provider
     *
     * @since 9
     */
    public static SecureRandom getInstance(
            String algorithm, SecureRandomParameters params)
            throws NoSuchAlgorithmException {
        Objects.requireNonNull(algorithm, "null algorithm name");
        if (params == null) {
            throw new IllegalArgumentException("params cannot be null");
        }
        Instance instance = GetInstance.getInstance("SecureRandom",
                SecureRandomSpi.class, algorithm, params);
        return new SecureRandom((SecureRandomSpi)instance.impl,
                instance.provider, algorithm);
    }

    /**
     * Returns a {@code SecureRandom} object that implements the specified
     * Random Number Generator (RNG) algorithm and supports the specified
     * {@code SecureRandomParameters} request.
     *
     * <p> A new {@code SecureRandom} object encapsulating the
     * {@code SecureRandomSpi} implementation from the specified provider
     * is returned.  The specified provider must be registered
     * in the security provider list.
     *
     * <p> Note that the list of registered providers may be retrieved via
     * the {@link Security#getProviders() Security.getProviders()} method.
     *
     * @param algorithm the name of the RNG algorithm.
     * See the {@code SecureRandom} section in the <a href=
     * "{@docRoot}/../specs/security/standard-names.html#securerandom-number-generation-algorithms">
     * Java Security Standard Algorithm Names Specification</a>
     * for information about standard RNG algorithm names.
     *
     * @param params the {@code SecureRandomParameters}
     *               the newly created {@code SecureRandom} object must support.
     *
     * @param provider the name of the provider.
     *
     * @return the new {@code SecureRandom} object
     *
     * @throws IllegalArgumentException if the provider name is {@code null}
     *         or empty, or params is {@code null}
     *
     * @throws NoSuchAlgorithmException if the specified provider does not
     *         support a {@code SecureRandomSpi} implementation for the
     *         specified algorithm and parameters
     *
     * @throws NoSuchProviderException if the specified provider is not
     *         registered in the security provider list
     *
     * @throws NullPointerException if {@code algorithm} is {@code null}
     *
     * @see Provider
     *
     * @since 9
     */
    public static SecureRandom getInstance(String algorithm,
            SecureRandomParameters params, String provider)
            throws NoSuchAlgorithmException, NoSuchProviderException {
        Objects.requireNonNull(algorithm, "null algorithm name");
        if (params == null) {
            throw new IllegalArgumentException("params cannot be null");
        }
        Instance instance = GetInstance.getInstance("SecureRandom",
                SecureRandomSpi.class, algorithm, params, provider);
        return new SecureRandom((SecureRandomSpi)instance.impl,
                instance.provider, algorithm);
    }

    /**
     * Returns a {@code SecureRandom} object that implements the specified
     * Random Number Generator (RNG) algorithm and supports the specified
     * {@code SecureRandomParameters} request.
     *
     * <p> A new {@code SecureRandom} object encapsulating the
     * {@code SecureRandomSpi} implementation from the specified
     * {@code Provider} object is returned.  Note that the specified
     * {@code Provider} object does not have to be registered in the
     * provider list.
     *
     * @param algorithm the name of the RNG algorithm.
     * See the {@code SecureRandom} section in the <a href=
     * "{@docRoot}/../specs/security/standard-names.html#securerandom-number-generation-algorithms">
     * Java Security Standard Algorithm Names Specification</a>
     * for information about standard RNG algorithm names.
     *
     * @param params the {@code SecureRandomParameters}
     *               the newly created {@code SecureRandom} object must support.
     *
     * @param provider the provider.
     *
     * @return the new {@code SecureRandom} object
     *
     * @throws IllegalArgumentException if the specified provider or params
     *         is {@code null}
     *
     * @throws NoSuchAlgorithmException if the specified provider does not
     *         support a {@code SecureRandomSpi} implementation for the
     *         specified algorithm and parameters
     *
     * @throws NullPointerException if {@code algorithm} is {@code null}
     *
     * @see Provider
     *
     * @since 9
     */
    public static SecureRandom getInstance(String algorithm,
            SecureRandomParameters params, Provider provider)
            throws NoSuchAlgorithmException {
        Objects.requireNonNull(algorithm, "null algorithm name");
        if (params == null) {
            throw new IllegalArgumentException("params cannot be null");
        }
        Instance instance = GetInstance.getInstance("SecureRandom",
                SecureRandomSpi.class, algorithm, params, provider);
        return new SecureRandom((SecureRandomSpi)instance.impl,
                instance.provider, algorithm);
    }

    /**
     * Returns the provider of this {@code SecureRandom} object.
     *
     * @return the provider of this {@code SecureRandom} object.
     */
    public final Provider getProvider() {
        return provider;
    }

    /**
     * Returns the name of the algorithm implemented by this
     * {@code SecureRandom} object.
     *
     * @return the name of the algorithm or {@code unknown}
     *          if the algorithm name cannot be determined.
     * @since 1.5
     */
    public String getAlgorithm() {
        return Objects.toString(algorithm, "unknown");
    }

    /**
     * Returns a Human-readable string representation of this
     * {@code SecureRandom}.
     *
     * @return the string representation
     */
    @Override
    public String toString() {
        return secureRandomSpi.toString();
    }

    /**
     * Returns the effective {@link SecureRandomParameters} for this
     * {@code SecureRandom} instance.
     * <p>
     * The returned value can be different from the
     * {@code SecureRandomParameters} object passed into a {@code getInstance}
     * method, but it cannot change during the lifetime of this
     * {@code SecureRandom} object.
     * <p>
     * A caller can use the returned value to find out what features this
     * {@code SecureRandom} supports.
     *
     * @return the effective {@link SecureRandomParameters} parameters,
     * or {@code null} if no parameters were used.
     *
     * @since 9
     * @see SecureRandomSpi
     */
    public SecureRandomParameters getParameters() {
        return secureRandomSpi.engineGetParameters();
    }

    /**
     * Reseeds this random object with the given seed. The seed supplements,
     * rather than replaces, the existing seed. Thus, repeated calls are
     * guaranteed never to reduce randomness.
     * <p>
     * A PRNG {@code SecureRandom} will not seed itself automatically if
     * {@code setSeed} is called before any {@code nextBytes} or {@code reseed}
     * calls. The caller should make sure that the {@code seed} argument
     * contains enough entropy for the security of this {@code SecureRandom}.
     *
     * @param seed the seed.
     *
     * @see #getSeed
     */
    public void setSeed(byte[] seed) {
        if (threadSafe) {
            secureRandomSpi.engineSetSeed(seed);
        } else {
            synchronized (this) {
                secureRandomSpi.engineSetSeed(seed);
            }
        }
    }

    /**
     * Reseeds this random object, using the eight bytes contained
     * in the given {@code long seed}. The given seed supplements,
     * rather than replaces, the existing seed. Thus, repeated calls
     * are guaranteed never to reduce randomness.
     *
     * <p>This method is defined for compatibility with
     * {@code java.util.Random}.
     *
     * @param seed the seed.
     *
     * @see #getSeed
     */
    @Override
    public void setSeed(long seed) {
        /*
         * Ignore call from super constructor as well as any other calls
         * unfortunate enough to be passing 0. All SecureRandom
         * constructors call `super(0)` which leads to `setSeed(0)`.
         * We either keep the object unseeded (in `new SecureRandom()`)
         * or we seed the object explicitly (in `new SecureRandom(byte[])`).
         */
        if (seed != 0) {
            setSeed(longToByteArray(seed));
        }
    }

    /**
     * Generates a user-specified number of random bytes.
     *
     * @param bytes the array to be filled in with random bytes.
     */
    @Override
    public void nextBytes(byte[] bytes) {
        if (threadSafe) {
            secureRandomSpi.engineNextBytes(bytes);
        } else {
            synchronized (this) {
                secureRandomSpi.engineNextBytes(bytes);
            }
        }
    }

    /**
     * Generates a user-specified number of random bytes with
     * additional parameters.
     *
     * @param bytes the array to be filled in with random bytes
     * @param params additional parameters
     * @throws NullPointerException if {@code bytes} is null
     * @throws UnsupportedOperationException if the underlying provider
     *         implementation has not overridden this method
     * @throws IllegalArgumentException if {@code params} is {@code null},
     *         illegal or unsupported by this {@code SecureRandom}
     *
     * @since 9
     */
    public void nextBytes(byte[] bytes, SecureRandomParameters params) {
        if (params == null) {
            throw new IllegalArgumentException("params cannot be null");
        }
        if (threadSafe) {
            secureRandomSpi.engineNextBytes(
                    Objects.requireNonNull(bytes), params);
        } else {
            synchronized (this) {
                secureRandomSpi.engineNextBytes(
                        Objects.requireNonNull(bytes), params);
            }
        }
    }

    /**
     * Generates an integer containing the user-specified number of
     * pseudo-random bits (right justified, with leading zeros).  This
     * method overrides a {@code java.util.Random} method, and serves
     * to provide a source of random bits to all the methods inherited
     * from that class (for example, {@code nextInt},
     * {@code nextLong}, and {@code nextFloat}).
     *
     * @param numBits number of pseudo-random bits to be generated, where
     * {@code 0 <= numBits <= 32}.
     *
     * @return an {@code int} containing the user-specified number
     * of pseudo-random bits (right justified, with leading zeros).
     */
    @Override
    protected final int next(int numBits) {
        int numBytes = (numBits+7)/8;
        byte[] b = new byte[numBytes];
        int next = 0;

        nextBytes(b);
        for (int i = 0; i < numBytes; i++) {
            next = (next << 8) + (b[i] & 0xFF);
        }

        return next >>> (numBytes*8 - numBits);
    }

    /**
     * Returns the given number of seed bytes, computed using the seed
     * generation algorithm that this class uses to seed itself.  This
     * call may be used to seed other random number generators.
     *
     * <p>This method is only included for backwards compatibility.
     * The caller is encouraged to use one of the alternative
     * {@code getInstance} methods to obtain a {@code SecureRandom} object, and
     * then call the {@code generateSeed} method to obtain seed bytes
     * from that object.
     *
     * @param numBytes the number of seed bytes to generate.
     *
     * @throws IllegalArgumentException if {@code numBytes} is negative
     * @return the seed bytes.
     *
     * @see #setSeed
     */
    public static byte[] getSeed(int numBytes) {
        SecureRandom seedGen = seedGenerator;
        if (seedGen == null) {
            seedGen = new SecureRandom();
            seedGenerator = seedGen;
        }
        return seedGen.generateSeed(numBytes);
    }

    /**
     * Returns the given number of seed bytes, computed using the seed
     * generation algorithm that this class uses to seed itself.  This
     * call may be used to seed other random number generators.
     *
     * @param numBytes the number of seed bytes to generate.
     * @throws IllegalArgumentException if {@code numBytes} is negative
     * @return the seed bytes.
     */
    public byte[] generateSeed(int numBytes) {
        if (numBytes < 0) {
            throw new IllegalArgumentException("numBytes cannot be negative");
        }
        if (threadSafe) {
            return secureRandomSpi.engineGenerateSeed(numBytes);
        } else {
            synchronized (this) {
                return secureRandomSpi.engineGenerateSeed(numBytes);
            }
        }
    }

    /**
     * Helper function to convert a long into a byte array (least significant
     * byte first).
     */
    private static byte[] longToByteArray(long l) {
        byte[] retVal = new byte[8];

        for (int i = 0; i < 8; i++) {
            retVal[i] = (byte) l;
            l >>= 8;
        }

        return retVal;
    }

    /*
     * Lazily initialize since Pattern.compile() is heavy.
     * Effective Java (2nd Edition), Item 71.
     */
    private static final class StrongPatternHolder {
        /*
         * Entries are alg:prov separated by ,
         * Allow for prepended/appended whitespace between entries.
         *
         * Capture groups:
         *     1 - alg
         *     2 - :prov (optional)
         *     3 - prov (optional)
         *     4 - ,nextEntry (optional)
         *     5 - nextEntry (optional)
         */
        private static final Pattern pattern =
            Pattern.compile(
                "\\s*([\\S&&[^:,]]*)(:([\\S&&[^,]]*))?\\s*(,(.*))?");
    }

    /**
     * Returns a {@code SecureRandom} object that was selected by using
     * the algorithms/providers specified in the {@code
     * securerandom.strongAlgorithms} {@link Security} property.
     * <p>
     * Some situations require strong random values, such as when
     * creating high-value/long-lived secrets like RSA public/private
     * keys.  To help guide applications in selecting a suitable strong
     * {@code SecureRandom} implementation, Java distributions
     * include a list of known strong {@code SecureRandom}
     * implementations in the {@code securerandom.strongAlgorithms}
     * Security property.
     * <p>
     * Every implementation of the Java platform is required to
     * support at least one strong {@code SecureRandom} implementation.
     *
     * @return a strong {@code SecureRandom} implementation as indicated
     * by the {@code securerandom.strongAlgorithms} Security property
     *
     * @throws NoSuchAlgorithmException if no algorithm is available
     *
     * @see Security#getProperty(String)
     *
     * @since 1.8
     */
    public static SecureRandom getInstanceStrong()
            throws NoSuchAlgorithmException {

        @SuppressWarnings("removal")
        String property = AccessController.doPrivileged(
                (PrivilegedAction<String>) () -> Security.getProperty(
                    "securerandom.strongAlgorithms"));

        if (property == null || property.isEmpty()) {
            throw new NoSuchAlgorithmException(
                "Null/empty securerandom.strongAlgorithms Security Property");
        }

        String remainder = property;
        while (remainder != null) {
            Matcher m;
            if ((m = StrongPatternHolder.pattern.matcher(
                    remainder)).matches()) {

                String alg = m.group(1);
                String prov = m.group(3);

                try {
                    if (prov == null) {
                        return SecureRandom.getInstance(alg);
                    } else {
                        return SecureRandom.getInstance(alg, prov);
                    }
                } catch (NoSuchAlgorithmException |
                        NoSuchProviderException e) {
                }
                remainder = m.group(5);
            } else {
                remainder = null;
            }
        }

        throw new NoSuchAlgorithmException(
            "No strong SecureRandom impls available: " + property);
    }

    /**
     * Reseeds this {@code SecureRandom} with entropy input read from its
     * entropy source.
     *
     * @throws UnsupportedOperationException if the underlying provider
     *         implementation has not overridden this method.
     *
     * @since 9
     */
    public void reseed() {
        if (threadSafe) {
            secureRandomSpi.engineReseed(null);
        } else {
            synchronized (this) {
                secureRandomSpi.engineReseed(null);
            }
        }
    }

    /**
     * Reseeds this {@code SecureRandom} with entropy input read from its
     * entropy source with additional parameters.
     * <p>
     * Note that entropy is obtained from an entropy source. While
     * some data in {@code params} may contain entropy, its main usage is to
     * provide diversity.
     *
     * @param params extra parameters
     * @throws UnsupportedOperationException if the underlying provider
     *         implementation has not overridden this method.
     * @throws IllegalArgumentException if {@code params} is {@code null},
     *         illegal or unsupported by this {@code SecureRandom}
     *
     * @since 9
     */
    public void reseed(SecureRandomParameters params) {
        if (params == null) {
            throw new IllegalArgumentException("params cannot be null");
        }
        if (threadSafe) {
            secureRandomSpi.engineReseed(params);
        } else {
            synchronized (this) {
                secureRandomSpi.engineReseed(params);
            }
        }
    }

    // Declare serialVersionUID to be compatible with JDK1.1
    @java.io.Serial
    static final long serialVersionUID = 4940670005562187L;

    // Retain unused values serialized from JDK1.1
    /**
     * @serial
     */
    private byte[] state;
    /**
     * @serial
     */
    @SuppressWarnings("serial") // Not statically typed as Serializable
    private MessageDigest digest = null;
    /**
     * @serial
     *
     * We know that the MessageDigest class does not implement
     * java.io.Serializable.  However, since this field is no longer
     * used, it will always be NULL and won't affect the serialization
     * of the {@code SecureRandom} class itself.
     */
    private byte[] randomBytes;
    /**
     * @serial
     */
    private int randomBytesUsed;
    /**
     * @serial
     */
    private long counter;
}<|MERGE_RESOLUTION|>--- conflicted
+++ resolved
@@ -38,14 +38,12 @@
 import sun.security.provider.SunEntries;
 import sun.security.util.Debug;
 
-<<<<<<< HEAD
 import java.security.Provider.Service;
 import java.util.Objects;
 import java.util.regex.Matcher;
 import java.util.regex.Pattern;
-=======
+
 import openj9.internal.security.FIPSConfigurator;
->>>>>>> e70dbe43
 
 /**
  * This class provides a cryptographically strong random number
@@ -308,12 +306,7 @@
                 }
             }
         }
-<<<<<<< HEAD
         // per javadoc, if none of the Providers support an RNG algorithm,
-=======
-
-        // per javadoc, if none of the Providers support a RNG algorithm,
->>>>>>> e70dbe43
         // then an implementation-specific default is returned.
         if (prngService == null) {
             prngAlgorithm = "SHA1PRNG";
