--- conflicted
+++ resolved
@@ -34,13 +34,10 @@
 import jdk.internal.foreign.SystemLookup;
 import jdk.internal.foreign.abi.aarch64.linux.LinuxAArch64Linker;
 import jdk.internal.foreign.abi.aarch64.macos.MacOsAArch64Linker;
-<<<<<<< HEAD
 import jdk.internal.foreign.abi.ppc64.aix.AixPPC64Linker;
 import jdk.internal.foreign.abi.ppc64.sysv.SysVPPC64leLinker;
 import jdk.internal.foreign.abi.s390x.sysv.SysVS390xLinker;
-=======
 import jdk.internal.foreign.abi.riscv64.linux.LinuxRISCV64Linker;
->>>>>>> 59f2aa14
 import jdk.internal.foreign.abi.x64.sysv.SysVx64Linker;
 import jdk.internal.foreign.abi.x64.windows.Windowsx64Linker;
 import jdk.internal.foreign.layout.AbstractLayout;
@@ -56,13 +53,8 @@
 import java.lang.invoke.MethodType;
 import java.util.Objects;
 
-<<<<<<< HEAD
 public abstract sealed class AbstractLinker implements Linker permits LinuxAArch64Linker, MacOsAArch64Linker, AixPPC64Linker,
-                                                                      SysVPPC64leLinker, SysVS390xLinker, SysVx64Linker, Windowsx64Linker {
-=======
-public abstract sealed class AbstractLinker implements Linker permits LinuxAArch64Linker, MacOsAArch64Linker,
-                                                                      SysVx64Linker, Windowsx64Linker, LinuxRISCV64Linker {
->>>>>>> 59f2aa14
+                                                                      SysVPPC64leLinker, SysVS390xLinker, SysVx64Linker, Windowsx64Linker, LinuxRISCV64Linker {
 
     private record LinkRequest(FunctionDescriptor descriptor, LinkerOptions options) {}
     private final SoftReferenceCache<LinkRequest, MethodHandle> DOWNCALL_CACHE = new SoftReferenceCache<>();
