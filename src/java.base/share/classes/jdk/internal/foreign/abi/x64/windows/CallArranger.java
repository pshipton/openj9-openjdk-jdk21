--- conflicted
+++ resolved
@@ -132,17 +132,9 @@
         return DowncallLinker.getBoundMethodHandle(mt, cDesc, options);
     }
 
-<<<<<<< HEAD
     /* Replace UpcallLinker in OpenJDK with the implementation of UpcallLinker specific to OpenJ9 */
-    public static UpcallStubFactory arrangeUpcall(MethodType mt, FunctionDescriptor cDesc) {
+    public static UpcallStubFactory arrangeUpcall(MethodType mt, FunctionDescriptor cDesc, LinkerOptions options) {
         return UpcallLinker.makeFactory(mt, cDesc);
-=======
-    public static UpcallStubFactory arrangeUpcall(MethodType mt, FunctionDescriptor cDesc, LinkerOptions options) {
-        Bindings bindings = getBindings(mt, cDesc, true, options);
-        final boolean dropReturn = false; /* need the return value as well */
-        return SharedUtils.arrangeUpcallHelper(mt, bindings.isInMemoryReturn, dropReturn, CWindows,
-                bindings.callingSequence);
->>>>>>> a0d711e4
     }
 
     private static boolean isInMemoryReturn(Optional<MemoryLayout> returnLayout) {
