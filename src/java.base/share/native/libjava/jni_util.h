/*
 * Copyright (c) 1997, 2023, Oracle and/or its affiliates. All rights reserved.
 * DO NOT ALTER OR REMOVE COPYRIGHT NOTICES OR THIS FILE HEADER.
 *
 * This code is free software; you can redistribute it and/or modify it
 * under the terms of the GNU General Public License version 2 only, as
 * published by the Free Software Foundation.  Oracle designates this
 * particular file as subject to the "Classpath" exception as provided
 * by Oracle in the LICENSE file that accompanied this code.
 *
 * This code is distributed in the hope that it will be useful, but WITHOUT
 * ANY WARRANTY; without even the implied warranty of MERCHANTABILITY or
 * FITNESS FOR A PARTICULAR PURPOSE.  See the GNU General Public License
 * version 2 for more details (a copy is included in the LICENSE file that
 * accompanied this code).
 *
 * You should have received a copy of the GNU General Public License version
 * 2 along with this work; if not, write to the Free Software Foundation,
 * Inc., 51 Franklin St, Fifth Floor, Boston, MA 02110-1301 USA.
 *
 * Please contact Oracle, 500 Oracle Parkway, Redwood Shores, CA 94065 USA
 * or visit www.oracle.com if you need additional information or have any
 * questions.
 */

/*
 * ===========================================================================
 * (c) Copyright IBM Corp. 2022, 2022 All Rights Reserved
 * ===========================================================================
 */

#ifndef JNI_UTIL_H
#define JNI_UTIL_H

#include "jni.h"
#include "jlong.h"

#ifdef __cplusplus
extern "C" {
#endif

/*
 * This file contains utility functions that can be implemented in pure JNI.
 *
 * Caution: Callers of functions declared in this file should be
 * particularly aware of the fact that these functions are convenience
 * functions, and as such are often compound operations, each one of
 * which may throw an exception. Therefore, the functions this file
 * will often return silently if an exception has occurred, and callers
 * must check for exception themselves.
 */

/* Throw a Java exception by name. Similar to SignalError. */
JNIEXPORT void JNICALL
JNU_ThrowByName(JNIEnv *env, const char *name, const char *msg);

/* Throw common exceptions */
JNIEXPORT void JNICALL
JNU_ThrowNullPointerException(JNIEnv *env, const char *msg);

JNIEXPORT void JNICALL
JNU_ThrowArrayIndexOutOfBoundsException(JNIEnv *env, const char *msg);

JNIEXPORT void JNICALL
JNU_ThrowOutOfMemoryError(JNIEnv *env, const char *msg);

JNIEXPORT void JNICALL
JNU_ThrowIllegalArgumentException(JNIEnv *env, const char *msg);

JNIEXPORT void JNICALL
JNU_ThrowInternalError(JNIEnv *env, const char *msg);

JNIEXPORT void JNICALL
JNU_ThrowIOException(JNIEnv *env, const char *msg);

JNIEXPORT void JNICALL
JNU_ThrowClassNotFoundException(JNIEnv *env, const char *msg);

/* Throw an exception by name, using the string returned by
 * getLastErrorString for the detail string. If the last-error
 * string is NULL, use the given default detail string.
 */
JNIEXPORT void JNICALL
JNU_ThrowByNameWithLastError(JNIEnv *env, const char *name,
                             const char *defaultDetail);

/* Throw an exception by name, using a given message and the string
 * returned by getLastErrorString to construct the detail string.
 */
JNIEXPORT void JNICALL
JNU_ThrowByNameWithMessageAndLastError
  (JNIEnv *env, const char *name, const char *message);

/* Throw an IOException, using the last-error string for the detail
 * string. If the last-error string is NULL, use the given default
 * detail string.
 */
JNIEXPORT void JNICALL
JNU_ThrowIOExceptionWithLastError(JNIEnv *env, const char *defaultDetail);

/* Convert between Java strings and i18n C strings */
JNIEXPORT const char *
GetStringPlatformChars(JNIEnv *env, jstring jstr, jboolean *isCopy);

JNIEXPORT jstring JNICALL
JNU_NewStringPlatform(JNIEnv *env, const char *str);

JNIEXPORT const char * JNICALL
JNU_GetStringPlatformChars(JNIEnv *env, jstring jstr, jboolean *isCopy);

JNIEXPORT void JNICALL
JNU_ReleaseStringPlatformChars(JNIEnv *env, jstring jstr, const char *str);

/* Class constants */
JNIEXPORT jclass JNICALL
JNU_ClassString(JNIEnv *env);

/* Copy count number of arguments from src to dst. Array bounds
 * and ArrayStoreException are checked.
 */
JNIEXPORT jint JNICALL
JNU_CopyObjectArray(JNIEnv *env, jobjectArray dst, jobjectArray src,
                    jint count);

/* Invoke a object-returning static method, based on class name,
 * method name, and signature string.
 *
 * The caller should check for exceptions by setting hasException
 * argument. If the caller is not interested in whether an exception
 * has occurred, pass in NULL.
 */
JNIEXPORT jvalue JNICALL
JNU_CallStaticMethodByName(JNIEnv *env,
                           jboolean *hasException,
                           const char *class_name,
                           const char *name,
                           const char *signature,
                           ...);

/* Invoke an instance method by name.
 */
JNIEXPORT jvalue JNICALL
JNU_CallMethodByName(JNIEnv *env,
                     jboolean *hasException,
                     jobject obj,
                     const char *name,
                     const char *signature,
                     ...);

JNIEXPORT jvalue JNICALL
JNU_CallMethodByNameV(JNIEnv *env,
                      jboolean *hasException,
                      jobject obj,
                      const char *name,
                      const char *signature,
                      va_list args);

/* Construct a new object of class, specifying the class by name,
 * and specififying which constructor to run and what arguments to
 * pass to it.
 *
 * The method will return an initialized instance if successful.
 * It will return NULL if an error has occurred (for example if
 * it ran out of memory) and the appropriate Java exception will
 * have been thrown.
 */
JNIEXPORT jobject JNICALL
JNU_NewObjectByName(JNIEnv *env, const char *class_name,
                    const char *constructor_sig, ...);

/* returns:
 * 0: object is not an instance of the class named by classname.
 * 1: object is an instance of the class named by classname.
 * -1: the class named by classname cannot be found. An exception
 * has been thrown.
 */
JNIEXPORT jint JNICALL
JNU_IsInstanceOfByName(JNIEnv *env, jobject object, const char *classname);


/* Get or set class and instance fields.
 * Note that set functions take a variable number of arguments,
 * but only one argument of the appropriate type can be passed.
 * For example, to set an integer field i to 100:
 *
 * JNU_SetFieldByName(env, &exc, obj, "i", "I", 100);
 *
 * To set a float field f to 12.3:
 *
 * JNU_SetFieldByName(env, &exc, obj, "f", "F", 12.3);
 *
 * The caller should check for exceptions by setting hasException
 * argument. If the caller is not interested in whether an exception
 * has occurred, pass in NULL.
 */
JNIEXPORT jvalue JNICALL
JNU_GetFieldByName(JNIEnv *env,
                   jboolean *hasException,
                   jobject obj,
                   const char *name,
                   const char *sig);
JNIEXPORT void JNICALL
JNU_SetFieldByName(JNIEnv *env,
                   jboolean *hasException,
                   jobject obj,
                   const char *name,
                   const char *sig,
                   ...);

JNIEXPORT jvalue JNICALL
JNU_GetStaticFieldByName(JNIEnv *env,
                         jboolean *hasException,
                         const char *classname,
                         const char *name,
                         const char *sig);


/************************************************************************
 * Miscellaneous utilities used by the class libraries
 */

#define IS_NULL(obj) ((obj) == NULL)
#define JNU_IsNull(env,obj) ((obj) == NULL)

/************************************************************************
 * Miscellaneous utilities used by the class libraries to return from
 * a function if a value is NULL or an exception is pending.
 */

#define CHECK_NULL(x)                           \
    do {                                        \
        if ((x) == NULL) {                      \
            return;                             \
        }                                       \
    } while (0)                                 \

#define CHECK_NULL_THROW_NPE(env, x, msg)         \
    do {                                        \
        if ((x) == NULL) {                      \
           JNU_ThrowNullPointerException((env), (msg));\
           return;                              \
        }                                       \
    } while(0)                                  \

#define CHECK_NULL_THROW_NPE_RETURN(env, x, msg, z)\
    do {                                        \
        if ((x) == NULL) {                      \
           JNU_ThrowNullPointerException((env), (msg));\
           return (z);                          \
        }                                       \
    } while(0)                                  \

#define CHECK_NULL_RETURN(x, y)                 \
    do {                                        \
        if ((x) == NULL) {                      \
            return (y);                         \
        }                                       \
    } while (0)                                 \

#ifdef __cplusplus
#define JNU_CHECK_EXCEPTION(env)                \
    do {                                        \
        if ((env)->ExceptionCheck()) {          \
            return;                             \
        }                                       \
    } while (0)                                 \

#define JNU_CHECK_EXCEPTION_RETURN(env, y)      \
    do {                                        \
        if ((env)->ExceptionCheck()) {          \
            return (y);                         \
        }                                       \
    } while (0)
#else
#define JNU_CHECK_EXCEPTION(env)                \
    do {                                        \
        if ((*env)->ExceptionCheck(env)) {      \
            return;                             \
        }                                       \
    } while (0)                                 \

#define JNU_CHECK_EXCEPTION_RETURN(env, y)      \
    do {                                        \
        if ((*env)->ExceptionCheck(env)) {      \
            return (y);                         \
        }                                       \
    } while (0)
#endif /* __cplusplus */

/************************************************************************
 * Debugging utilities
 */

JNIEXPORT jstring JNICALL
JNU_ToString(JNIEnv *env, jobject object);


/*
 * Package shorthand for use by native libraries
 */
#define JNU_JAVAPKG         "java/lang/"
#define JNU_JAVAIOPKG       "java/io/"
#define JNU_JAVANETPKG      "java/net/"

/*
 * Check if the current thread is attached to the VM, and returns
 * the JNIEnv of the specified version if the thread is attached.
 *
 * If the current thread is not attached, this function returns 0.
 *
 * If the current thread is attached, this function returns the
 * JNI environment, or returns (void *)JNI_ERR if the specified
 * version is not supported.
 */
JNIEXPORT void * JNICALL
JNU_GetEnv(JavaVM *vm, jint version);

/*
 * Warning free access to pointers stored in Java long fields.
 */
#define JNU_GetLongFieldAsPtr(env,obj,id) \
    (jlong_to_ptr((*(env))->GetLongField((env),(obj),(id))))
#define JNU_SetLongFieldFromPtr(env,obj,id,val) \
    (*(env))->SetLongField((env),(obj),(id),ptr_to_jlong(val))

/*
 * Internal use only.
 */
enum {
    NO_ENCODING_YET = 0,        /* "sun.jnu.encoding" not yet set */
    NO_FAST_ENCODING,           /* Platform encoding is not fast */
    FAST_8859_1,                /* ISO-8859-1 */
    FAST_CP1252,                /* MS-DOS Cp1252 */
    FAST_646_US,                /* US-ASCII : ISO646-US */
    FAST_UTF_8
};

JNIEXPORT void InitializeEncoding(JNIEnv *env, const char *name);

void* getProcessHandle();

void buildJniFunctionName(const char *sym, const char *cname,
                          char *jniEntryName);

<<<<<<< HEAD
#if defined(_AIX)
void *findEntryInProcess(const char *name);
#endif /* defined(_AIX) */

JNIEXPORT size_t JNICALL
getLastErrorString(char *buf, size_t len);
=======
jstring getLastErrorString(JNIEnv *env);
>>>>>>> b19c2df2

JNIEXPORT int JNICALL
getErrorString(int err, char *buf, size_t len);

#ifdef STATIC_BUILD
/* Macros for handling declaration of static/dynamic
 * JNI library Load/Unload functions
 *
 * Use DEF_JNI_On{Un}Load when you want a static and non-static entry points.
 * Use DEF_STATIC_JNI_On{Un}Load when you only want a static one.
 *
 * LIBRARY_NAME must be set to the name of the library
 */

/* These three macros are needed to get proper concatenation of
 * the LIBRARY_NAME
 *
 * NOTE: LIBRARY_NAME must be set for static builds.
 */
#define ADD_LIB_NAME3(name, lib) name ## lib
#define ADD_LIB_NAME2(name, lib) ADD_LIB_NAME3(name, lib)
#define ADD_LIB_NAME(entry) ADD_LIB_NAME2(entry, LIBRARY_NAME)

#define DEF_JNI_OnLoad \
ADD_LIB_NAME(JNI_OnLoad_)(JavaVM *vm, void *reserved) \
{ \
  jint JNICALL ADD_LIB_NAME(JNI_OnLoad_dynamic_)(JavaVM *vm, void *reserved); \
  ADD_LIB_NAME(JNI_OnLoad_dynamic_)(vm, reserved); \
  return JNI_VERSION_1_8; \
} \
jint JNICALL ADD_LIB_NAME(JNI_OnLoad_dynamic_)

#define DEF_STATIC_JNI_OnLoad \
JNIEXPORT jint JNICALL ADD_LIB_NAME(JNI_OnLoad_)(JavaVM *vm, void *reserved) { \
    return JNI_VERSION_1_8; \
}

#define DEF_JNI_OnUnload \
ADD_LIB_NAME(JNI_OnUnload_)(JavaVM *vm, void *reserved) \
{ \
  void JNICALL ADD_LIB_NAME(JNI_OnUnload_dynamic_)(JavaVM *vm, void *reserved); \
  ADD_LIB_NAME(JNI_OnUnload_dynamic_)(vm, reserved); \
} \
void JNICALL ADD_LIB_NAME(JNI_OnUnload_dynamic_)

#define DEF_STATIC_JNI_OnUnload \
ADD_LIB_NAME(JNI_OnUnload_)

#else

#define DEF_JNI_OnLoad JNI_OnLoad
#define DEF_STATIC_JNI_OnLoad
#define DEF_JNI_OnUnload JNI_OnUnload
#define DEF_STATIC_JNI_OnUnload
#endif

#ifdef STATIC_BUILD
/* Macros for handling declaration of static/dynamic
 * Agent library Load/Attach/Unload functions
 *
 * Use DEF_Agent_OnLoad, DEF_Agent_OnAttach or DEF_Agent_OnUnload
 *     when you want both static and non-static entry points.
 * Use DEF_STATIC_Agent_OnLoad, DEF_STATIC_Agent_OnAttach or
 *     DEF_STATIC_Agent_OnUnload when you only want a static one.
 *
 * LIBRARY_NAME must be set to the name of the library for static builds.
 */

#define DEF_Agent_OnLoad \
ADD_LIB_NAME(Agent_OnLoad_)(JavaVM *vm, char *options, void *reserved) \
{ \
  jint JNICALL ADD_LIB_NAME(Agent_OnLoad_dynamic_)(JavaVM *vm, char *options, void *reserved); \
  return ADD_LIB_NAME(Agent_OnLoad_dynamic_)(vm, options, reserved); \
} \
jint JNICALL ADD_LIB_NAME(Agent_OnLoad_dynamic_)

#define DEF_STATIC_Agent_OnLoad \
JNIEXPORT jint JNICALL ADD_LIB_NAME(Agent_OnLoad_)(JavaVM *vm, char *options, void *reserved) { \
    return JNI_FALSE; \
}

#define DEF_Agent_OnAttach \
ADD_LIB_NAME(Agent_OnAttach_)(JavaVM *vm, char *options, void *reserved) \
{ \
  jint JNICALL ADD_LIB_NAME(Agent_OnAttach_dynamic_)(JavaVM *vm, char *options, void *reserved); \
  return ADD_LIB_NAME(Agent_OnAttach_dynamic_)(vm, options, reserved); \
} \
jint JNICALL ADD_LIB_NAME(Agent_OnAttach_dynamic_)

#define DEF_STATIC_Agent_OnAttach \
JNIEXPORT jint JNICALL ADD_LIB_NAME(Agent_OnLoad_)(JavaVM *vm, char *options, void *reserved) { \
    return JNI_FALSE; \
}

#define DEF_Agent_OnUnload \
ADD_LIB_NAME(Agent_OnUnload_)(JavaVM *vm) \
{ \
  void JNICALL ADD_LIB_NAME(Agent_OnUnload_dynamic_)(JavaVM *vm); \
  ADD_LIB_NAME(Agent_OnUnload_dynamic_)(vm); \
} \
void JNICALL ADD_LIB_NAME(Agent_OnUnload_dynamic_)

#define DEF_STATIC_Agent_OnUnload \
ADD_LIB_NAME(Agent_OnUnload_)

#else
#define DEF_Agent_OnLoad Agent_OnLoad
#define DEF_Agent_OnAttach Agent_OnAttach
#define DEF_Agent_OnUnload Agent_OnUnload
#define DEF_STATIC_Agent_OnLoad
#define DEF_STATIC_Agent_OnAttach
#define DEF_STATIC_Agent_OnUnload
#endif

#ifdef __cplusplus
} /* extern "C" */
#endif /* __cplusplus */

#endif /* JNI_UTIL_H */<|MERGE_RESOLUTION|>--- conflicted
+++ resolved
@@ -342,16 +342,11 @@
 void buildJniFunctionName(const char *sym, const char *cname,
                           char *jniEntryName);
 
-<<<<<<< HEAD
 #if defined(_AIX)
 void *findEntryInProcess(const char *name);
 #endif /* defined(_AIX) */
 
-JNIEXPORT size_t JNICALL
-getLastErrorString(char *buf, size_t len);
-=======
 jstring getLastErrorString(JNIEnv *env);
->>>>>>> b19c2df2
 
 JNIEXPORT int JNICALL
 getErrorString(int err, char *buf, size_t len);
