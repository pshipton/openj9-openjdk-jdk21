/*
 * Copyright (c) 2020, 2023, Oracle and/or its affiliates. All rights reserved.
 * DO NOT ALTER OR REMOVE COPYRIGHT NOTICES OR THIS FILE HEADER.
 *
 * This code is free software; you can redistribute it and/or modify it
 * under the terms of the GNU General Public License version 2 only, as
 * published by the Free Software Foundation.
 *
 * This code is distributed in the hope that it will be useful, but WITHOUT
 * ANY WARRANTY; without even the implied warranty of MERCHANTABILITY or
 * FITNESS FOR A PARTICULAR PURPOSE.  See the GNU General Public License
 * version 2 for more details (a copy is included in the LICENSE file that
 * accompanied this code).
 *
 * You should have received a copy of the GNU General Public License version
 * 2 along with this work; if not, write to the Free Software Foundation,
 * Inc., 51 Franklin St, Fifth Floor, Boston, MA 02110-1301 USA.
 *
 * Please contact Oracle, 500 Oracle Parkway, Redwood Shores, CA 94065 USA
 * or visit www.oracle.com if you need additional information or have any
 * questions.
 */

/*
 * ===========================================================================
 * (c) Copyright IBM Corp. 2022, 2022 All Rights Reserved
 * ===========================================================================
 */

/*
 * @test
 * @enablePreview
<<<<<<< HEAD
 * @requires ((os.arch == "amd64" | os.arch == "x86_64") & sun.arch.data.model == "64") | os.arch == "aarch64" | os.arch == "riscv64"
 * | os.arch == "ppc64" | os.arch == "ppc64le" | os.arch == "s390x"
=======
 * @requires jdk.foreign.linker != "UNSUPPORTED"
>>>>>>> b48d172f
 * @run testng/othervm --enable-native-access=ALL-UNNAMED TestClassLoaderFindNative
 */

import java.lang.foreign.Arena;
import java.lang.foreign.MemorySegment;
import java.lang.foreign.SymbolLookup;
import org.testng.annotations.Test;

import static java.lang.foreign.ValueLayout.JAVA_BYTE;
import static org.testng.Assert.*;

// FYI this test is run on 64-bit platforms only for now,
// since the windows 32-bit linker fails and there
// is some fallback behaviour to use the 64-bit linker,
// where cygwin gets in the way and we accidentally pick up its
// link.exe
public class TestClassLoaderFindNative {
    static {
        System.loadLibrary("LookupTest");
    }

    @Test
    public void testSimpleLookup() {
        assertFalse(SymbolLookup.loaderLookup().find("f").isEmpty());
    }

    @Test
    public void testInvalidSymbolLookup() {
        assertTrue(SymbolLookup.loaderLookup().find("nonExistent").isEmpty());
    }

    @Test
    public void testVariableSymbolLookup() {
        MemorySegment segment = SymbolLookup.loaderLookup().find("c").get().reinterpret(1);
        /* JAVA_INT applies to both Little-Endian and Big-Endian
         * platforms given the one-byte int value is stored at the
         * highest address(offset 3) of the int type in native on
         * the Big-Endian platforms.
         * See libLookupTest.c
         */
        assertEquals(segment.get(ValueLayout.JAVA_INT, 0), 42);
    }

    @Test
    void testLoadLibraryBadLookupName() {
        assertTrue(SymbolLookup.loaderLookup().find("f\u0000foobar").isEmpty());
    }
}<|MERGE_RESOLUTION|>--- conflicted
+++ resolved
@@ -30,18 +30,14 @@
 /*
  * @test
  * @enablePreview
-<<<<<<< HEAD
- * @requires ((os.arch == "amd64" | os.arch == "x86_64") & sun.arch.data.model == "64") | os.arch == "aarch64" | os.arch == "riscv64"
- * | os.arch == "ppc64" | os.arch == "ppc64le" | os.arch == "s390x"
-=======
  * @requires jdk.foreign.linker != "UNSUPPORTED"
->>>>>>> b48d172f
  * @run testng/othervm --enable-native-access=ALL-UNNAMED TestClassLoaderFindNative
  */
 
 import java.lang.foreign.Arena;
 import java.lang.foreign.MemorySegment;
 import java.lang.foreign.SymbolLookup;
+import java.lang.foreign.ValueLayout;
 import org.testng.annotations.Test;
 
 import static java.lang.foreign.ValueLayout.JAVA_BYTE;
@@ -69,12 +65,9 @@
 
     @Test
     public void testVariableSymbolLookup() {
-        MemorySegment segment = SymbolLookup.loaderLookup().find("c").get().reinterpret(1);
-        /* JAVA_INT applies to both Little-Endian and Big-Endian
-         * platforms given the one-byte int value is stored at the
-         * highest address(offset 3) of the int type in native on
-         * the Big-Endian platforms.
-         * See libLookupTest.c
+        MemorySegment segment = SymbolLookup.loaderLookup().find("c").get();
+        /* The variable is 'int c;', so JAVA_INT is a better choice than JAVA_BYTE.
+         * See libLookupTest.c.
          */
         assertEquals(segment.get(ValueLayout.JAVA_INT, 0), 42);
     }
