--- conflicted
+++ resolved
@@ -31,12 +31,8 @@
 /*
  * @test
  * @enablePreview
-<<<<<<< HEAD
- * @requires ((os.arch == "amd64" | os.arch == "x86_64") & sun.arch.data.model == "64") | os.arch == "aarch64"
+ * @requires ((os.arch == "amd64" | os.arch == "x86_64") & sun.arch.data.model == "64") | os.arch == "aarch64" | os.arch == "riscv64"
  * | os.arch == "ppc64" | os.arch == "ppc64le" | os.arch == "s390x"
-=======
- * @requires ((os.arch == "amd64" | os.arch == "x86_64") & sun.arch.data.model == "64") | os.arch == "aarch64" | os.arch == "riscv64"
->>>>>>> 59f2aa14
  * @run testng/othervm --enable-native-access=ALL-UNNAMED -Dgenerator.sample.factor=17 TestVarArgs
  */
 
@@ -139,9 +135,8 @@
         MemoryLayout layout = varArg.layout;
         MethodHandle getter = varArg.getter;
         List<Consumer<Object>> checks = varArg.checks;
-<<<<<<< HEAD
-        try (MemorySession session = MemorySession.openConfined()) {
-            MemorySegment seg = MemorySegment.ofAddress(ptr, layout.byteSize(), session);
+        try (Arena arena = Arena.openConfined()) {
+            MemorySegment seg = MemorySegment.ofAddress(ptr.address(), layout.byteSize(), arena.scope());
             /* Vararg float is promoted to double (8 bytes) in native (See libVarArgs.c)
              * in which case float must be converted back from double at the same memory
              * address in java on the Big-Endian(BE) platforms such as AIX.
@@ -150,10 +145,6 @@
                 MemorySegment doubleSegmt = MemorySegment.ofAddress(ptr, JAVA_DOUBLE.byteSize(), session);
                 seg.set(JAVA_FLOAT, 0, (float)doubleSegmt.get(JAVA_DOUBLE, 0));
             }
-=======
-        try (Arena arena = Arena.openConfined()) {
-            MemorySegment seg = MemorySegment.ofAddress(ptr.address(), layout.byteSize(), arena.scope());
->>>>>>> 59f2aa14
             Object obj = getter.invoke(seg);
             checks.forEach(check -> check.accept(obj));
         } catch (Throwable e) {
