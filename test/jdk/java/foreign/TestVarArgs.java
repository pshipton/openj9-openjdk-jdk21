--- conflicted
+++ resolved
@@ -184,9 +184,9 @@
         Arg varArg = args.get(index);
         MemoryLayout layout = varArg.layout;
         MethodHandle getter = varArg.getter;
-<<<<<<< HEAD
-        try (Arena arena = Arena.openConfined()) {
-            MemorySegment seg = MemorySegment.ofAddress(ptr.address(), layout.byteSize(), arena.scope());
+        try (Arena arena = Arena.ofConfined()) {
+            MemorySegment seg = ptr.asSlice(0, layout)
+                    .reinterpret(arena, null);
             /* Vararg float is promoted to double (8 bytes) in native (See libVarArgs.c)
              * in which case float must be converted back from double at the same memory
              * address in java on the Big-Endian(BE) platforms such as AIX.
@@ -195,11 +195,6 @@
                 MemorySegment doubleSegmt = MemorySegment.ofAddress(ptr, JAVA_DOUBLE.byteSize(), session);
                 seg.set(JAVA_FLOAT, 0, (float)doubleSegmt.get(JAVA_DOUBLE, 0));
             }
-=======
-        try (Arena arena = Arena.ofConfined()) {
-            MemorySegment seg = ptr.asSlice(0, layout)
-                    .reinterpret(arena, null);
->>>>>>> a0d711e4
             Object obj = getter.invoke(seg);
             varArg.check(obj);
         } catch (Throwable e) {
